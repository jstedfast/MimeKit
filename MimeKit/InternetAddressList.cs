﻿//
// InternetAddressList.cs
//
// Author: Jeffrey Stedfast <jestedfa@microsoft.com>
//
// Copyright (c) 2013-2025 .NET Foundation and Contributors
//
// Permission is hereby granted, free of charge, to any person obtaining a copy
// of this software and associated documentation files (the "Software"), to deal
// in the Software without restriction, including without limitation the rights
// to use, copy, modify, merge, publish, distribute, sublicense, and/or sell
// copies of the Software, and to permit persons to whom the Software is
// furnished to do so, subject to the following conditions:
//
// The above copyright notice and this permission notice shall be included in
// all copies or substantial portions of the Software.
//
// THE SOFTWARE IS PROVIDED "AS IS", WITHOUT WARRANTY OF ANY KIND, EXPRESS OR
// IMPLIED, INCLUDING BUT NOT LIMITED TO THE WARRANTIES OF MERCHANTABILITY,
// FITNESS FOR A PARTICULAR PURPOSE AND NONINFRINGEMENT. IN NO EVENT SHALL THE
// AUTHORS OR COPYRIGHT HOLDERS BE LIABLE FOR ANY CLAIM, DAMAGES OR OTHER
// LIABILITY, WHETHER IN AN ACTION OF CONTRACT, TORT OR OTHERWISE, ARISING FROM,
// OUT OF OR IN CONNECTION WITH THE SOFTWARE OR THE USE OR OTHER DEALINGS IN
// THE SOFTWARE.
//

#nullable enable

using System;
using System.Text;
using System.Collections;
using System.Collections.Generic;
using System.ComponentModel;
using System.Diagnostics.CodeAnalysis;

#if ENABLE_SNM
using System.Net.Mail;
#endif

using MimeKit.Utils;

namespace MimeKit {
	/// <summary>
	/// A list of email addresses. 
	/// </summary>
	/// <remarks>
	/// <para>An <see cref="InternetAddressList"/> may contain any number of addresses of any type
	/// defined by the original Internet Message specification.</para>
	/// <para>There are effectively two (2) types of addresses: mailboxes and groups.</para>
	/// <para>Mailbox addresses are what are most commonly known as email addresses and are
	/// represented by the <see cref="MailboxAddress"/> class.</para>
	/// <para>Group addresses are themselves lists of addresses and are represented by the
	/// <see cref="GroupAddress"/> class. While rare, it is still important to handle these
	/// types of addresses. They typically only contain mailbox addresses, but may also
	/// contain other group addresses.</para>
	/// </remarks>
	[TypeConverter (typeof (InternetAddressListConverter))]
	public class InternetAddressList : IList<InternetAddress>, IEquatable<InternetAddressList>, IComparable<InternetAddressList>
	{
		readonly List<InternetAddress> list;

		/// <summary>
		/// Initialize a new instance of the <see cref="InternetAddressList"/> class.
		/// </summary>
		/// <remarks>
		/// Creates a new <see cref="InternetAddressList"/> containing the supplied addresses.
		/// </remarks>
		/// <param name="addresses">An initial list of addresses.</param>
		/// <exception cref="System.ArgumentNullException">
		/// <paramref name="addresses"/> is <see langword="null"/>.
		/// </exception>
		public InternetAddressList (IEnumerable<InternetAddress> addresses)
		{
			if (addresses is null)
				throw new ArgumentNullException (nameof (addresses));

			if (addresses is IList<InternetAddress> lst)
				list = new List<InternetAddress> (lst.Count);
			else
				list = new List<InternetAddress> ();

			foreach (var address in addresses) {
				address.Changed += AddressChanged;
				list.Add (address);
			}
		}

		/// <summary>
		/// Initialize a new instance of the <see cref="InternetAddressList"/> class.
		/// </summary>
		/// <remarks>
		/// Creates a new, empty, <see cref="InternetAddressList"/>.
		/// </remarks>
		public InternetAddressList ()
		{
			list = new List<InternetAddress> ();
		}

		// Note: This .ctor gets used by the Parse and TryParse methods and is meant to reduce duplicating an
		// existing List<InternetAddress> for no reason.
		InternetAddressList (List<InternetAddress> addresses)
		{
			list = addresses;

			foreach (var address in addresses)
				address.Changed += AddressChanged;
		}

		/// <summary>
		/// Recursively get all the mailboxes contained within the <see cref="InternetAddressList"/>.
		/// </summary>
		/// <remarks>
		/// This API is useful for collecting a flattened list of <see cref="MailboxAddress"/>
		/// recipients for use with sending via SMTP or for encrypting via S/MIME or PGP/MIME.
		/// </remarks>
		/// <value>The mailboxes.</value>
		public IEnumerable<MailboxAddress> Mailboxes {
			get {
				foreach (var address in list) {
					if (address is GroupAddress group) {
						foreach (var mailbox in group.Members.Mailboxes)
							yield return mailbox;
					} else {
						yield return (MailboxAddress) address;
					}
				}

				yield break;
			}
		}

		#region IList implementation

		/// <summary>
		/// Get the index of the specified address.
		/// </summary>
		/// <remarks>
		/// Finds the index of the specified address, if it exists.
		/// </remarks>
		/// <returns>The index of the specified address if found; otherwise <c>-1</c>.</returns>
		/// <param name="address">The address to get the index of.</param>
		/// <exception cref="System.ArgumentNullException">
		/// <paramref name="address"/> is <see langword="null"/>.
		/// </exception>
		public int IndexOf (InternetAddress address)
		{
			if (address is null)
				throw new ArgumentNullException (nameof (address));

			return list.IndexOf (address);
		}

		/// <summary>
		/// Insert an address at the specified index.
		/// </summary>
		/// <remarks>
		/// Inserts the address at the specified index in the list.
		/// </remarks>
		/// <param name="index">The index to insert the address.</param>
		/// <param name="address">The address.</param>
		/// <exception cref="System.ArgumentNullException">
		/// <paramref name="address"/> is <see langword="null"/>.
		/// </exception>
		/// <exception cref="System.ArgumentOutOfRangeException">
		/// <paramref name="index"/> is out of range.
		/// </exception>
		public void Insert (int index, InternetAddress address)
		{
			if (index < 0 || index > list.Count)
				throw new ArgumentOutOfRangeException (nameof (index));

			if (address is null)
				throw new ArgumentNullException (nameof (address));

			address.Changed += AddressChanged;
			list.Insert (index, address);
			OnChanged ();
		}

		/// <summary>
		/// Remove the address at the specified index.
		/// </summary>
		/// <remarks>
		/// Removes the address at the specified index.
		/// </remarks>
		/// <param name="index">The index of the address to remove.</param>
		/// <exception cref="System.ArgumentOutOfRangeException">
		/// <paramref name="index"/> is out of range.
		/// </exception>
		public void RemoveAt (int index)
		{
			if (index < 0 || index >= list.Count)
				throw new ArgumentOutOfRangeException (nameof (index));

			list[index].Changed -= AddressChanged;
			list.RemoveAt (index);
			OnChanged ();
		}

		/// <summary>
		/// Get or set the <see cref="InternetAddress"/> at the specified index.
		/// </summary>
		/// <remarks>
		/// Gets or sets the <see cref="InternetAddress"/> at the specified index.
		/// </remarks>
		/// <value>The internet address at the specified index.</value>
		/// <param name="index">The index of the address to get or set.</param>
		/// <exception cref="System.ArgumentNullException">
		/// <paramref name="value"/> is <see langword="null"/>.
		/// </exception>
		/// <exception cref="System.ArgumentOutOfRangeException">
		/// <paramref name="index"/> is out of range.
		/// </exception>
		public InternetAddress this [int index] {
			get { return list[index]; }
			set {
				if (index < 0 || index >= list.Count)
					throw new ArgumentOutOfRangeException (nameof (index));

				if (value is null)
					throw new ArgumentNullException (nameof (value));

				if (list[index] == value)
					return;

				list[index].Changed -= AddressChanged;
				value.Changed += AddressChanged;
				list[index] = value;
				OnChanged ();
			}
		}

		#endregion

		#region ICollection implementation

		/// <summary>
		/// Get the number of addresses in the <see cref="InternetAddressList"/>.
		/// </summary>
		/// <remarks>
		/// Indicates the number of addresses in the list.
		/// </remarks>
		/// <value>The number of addresses.</value>
		public int Count {
			get { return list.Count; }
		}

		/// <summary>
		/// Get a value indicating whether the <see cref="InternetAddressList"/> is read only.
		/// </summary>
		/// <remarks>
		/// A <see cref="InternetAddressList"/> is never read-only.
		/// </remarks>
		/// <value><see langword="true" /> if this instance is read only; otherwise, <see langword="false" />.</value>
		public bool IsReadOnly {
			get { return false; }
		}

		/// <summary>
		/// Add an address to the <see cref="InternetAddressList"/>.
		/// </summary>
		/// <remarks>
		/// Adds the specified address to the end of the address list.
		/// </remarks>
		/// <param name="address">The address.</param>
		/// <exception cref="System.ArgumentNullException">
		/// <paramref name="address"/> is <see langword="null"/>.
		/// </exception>
		public void Add (InternetAddress address)
		{
			if (address is null)
				throw new ArgumentNullException (nameof (address));

			address.Changed += AddressChanged;
			list.Add (address);
			OnChanged ();
		}

		/// <summary>
		/// Add a collection of addresses to the <see cref="InternetAddressList"/>.
		/// </summary>
		/// <remarks>
		/// Adds a range of addresses to the end of the address list.
		/// </remarks>
		/// <param name="addresses">A colelction of addresses.</param>
		/// <exception cref="System.ArgumentNullException">
		/// <paramref name="addresses"/> is <see langword="null"/>.
		/// </exception>
		public void AddRange (IEnumerable<InternetAddress> addresses)
		{
			if (addresses is null)
				throw new ArgumentNullException (nameof (addresses));

			bool changed = false;

			foreach (var address in addresses) {
				address.Changed += AddressChanged;
				list.Add (address);
				changed = true;
			}

			if (changed)
				OnChanged ();
		}

		/// <summary>
		/// Clear the address list.
		/// </summary>
		/// <remarks>
		/// Removes all the addresses from the list.
		/// </remarks>
		public void Clear ()
		{
			if (list.Count == 0)
				return;

			for (int i = 0; i < list.Count; i++)
				list[i].Changed -= AddressChanged;

			list.Clear ();
			OnChanged ();
		}

		/// <summary>
		/// Check if the <see cref="InternetAddressList"/> contains the specified address.
		/// </summary>
		/// <remarks>
		/// Determines whether the address list contains the specified address.
		/// </remarks>
		/// <returns><see langword="true" /> if the specified address exists;
		/// otherwise, <see langword="false" />.</returns>
		/// <param name="address">The address.</param>
		/// <exception cref="System.ArgumentNullException">
		/// <paramref name="address"/> is <see langword="null"/>.
		/// </exception>
		public bool Contains (InternetAddress address)
		{
			if (address is null)
				throw new ArgumentNullException (nameof (address));

			return list.Contains (address);
		}

		/// <summary>
		/// Copy all the addresses in the <see cref="InternetAddressList"/> to the specified array.
		/// </summary>
		/// <remarks>
		/// Copies all the addresses within the <see cref="InternetAddressList"/> into the array,
		/// starting at the specified array index.
		/// </remarks>
		/// <param name="array">The array to copy the addresses to.</param>
		/// <param name="arrayIndex">The index into the array.</param>
		/// <exception cref="System.ArgumentNullException">
		/// <paramref name="array"/> is <see langword="null"/>.
		/// </exception>
		/// <exception cref="System.ArgumentOutOfRangeException">
		/// <paramref name="arrayIndex"/> is out of range.
		/// </exception>
		public void CopyTo (InternetAddress[] array, int arrayIndex)
		{
			list.CopyTo (array, arrayIndex);
		}

		/// <summary>
		/// Remove the specified address from the <see cref="InternetAddressList"/>.
		/// </summary>
		/// <remarks>
		/// Removes the specified address.
		/// </remarks>
		/// <returns><see langword="true" /> if the address was removed; otherwise, <see langword="false" />.</returns>
		/// <param name="address">The address.</param>
		/// <exception cref="System.ArgumentNullException">
		/// <paramref name="address"/> is <see langword="null"/>.
		/// </exception>
		public bool Remove (InternetAddress address)
		{
			if (address is null)
				throw new ArgumentNullException (nameof (address));

			if (list.Remove (address)) {
				address.Changed -= AddressChanged;
				OnChanged ();
				return true;
			}

			return false;
		}

		#endregion

		#region IEnumerable implementation

		/// <summary>
		/// Get an enumerator for the list of addresses.
		/// </summary>
		/// <remarks>
		/// Gets an enumerator for the list of addresses.
		/// </remarks>
		/// <returns>The enumerator.</returns>
		public IEnumerator<InternetAddress> GetEnumerator ()
		{
			return list.GetEnumerator ();
		}

		#endregion

		#region IEnumerable implementation

		/// <summary>
		/// Get an enumerator for the list of addresses.
		/// </summary>
		/// <remarks>
		/// Gets an enumerator for the list of addresses.
		/// </remarks>
		/// <returns>The enumerator.</returns>
		IEnumerator IEnumerable.GetEnumerator ()
		{
			return list.GetEnumerator ();
		}

		#endregion

		#region IEquatable implementation

		/// <summary>
		/// Determine whether the specified <see cref="InternetAddressList"/> is equal to the current <see cref="InternetAddressList"/>.
		/// </summary>
		/// <remarks>
		/// Determines whether the specified <see cref="InternetAddressList"/> is equal to the current <see cref="InternetAddressList"/>.
		/// </remarks>
		/// <param name="other">The <see cref="InternetAddressList"/> to compare with the current <see cref="InternetAddressList"/>.</param>
		/// <returns><see langword="true" /> if the specified <see cref="InternetAddressList"/> is equal to the current
		/// <see cref="InternetAddressList"/>; otherwise, <see langword="false" />.</returns>
		public bool Equals (InternetAddressList? other)
		{
			if (other is null)
				return false;

			if (other.Count != Count)
				return false;

			for (int i = 0; i < Count; i++) {
				if (!this[i].Equals (other[i]))
					return false;
			}

			return true;
		}

		#endregion

		#region IComparable implementation

		/// <summary>
		/// Compare two internet address lists.
		/// </summary>
		/// <remarks>
		/// Compares two internet address lists for the purpose of sorting.
		/// </remarks>
		/// <returns>The sort order of the current internet address list compared to the other internet address list.</returns>
		/// <param name="other">The internet address list to compare to.</param>
		/// <exception cref="System.ArgumentNullException">
		/// <paramref name="other"/> is <see langword="null"/>.
		/// </exception>
		public int CompareTo (InternetAddressList? other)
		{
			int rv;

			if (other is null)
				throw new ArgumentNullException (nameof (other));

			for (int i = 0; i < Math.Min (Count, other.Count); i++) {
				if ((rv = this[i].CompareTo (other[i])) != 0)
					return rv;
			}

			return Count - other.Count;
		}

		#endregion

		/// <summary>
		/// Determine whether the specified object is equal to the current object.
		/// </summary>
		/// <remarks>
		/// The type of comparison between the current instance and the <paramref name="obj"/> parameter depends on whether
		/// the current instance is a reference type or a value type.
		/// </remarks>
		/// <param name="obj">The object to compare with the current object.</param>
		/// <returns><see langword="true" /> if the specified object is equal to the current object; otherwise, <see langword="false" />.</returns>
		public override bool Equals (object? obj)
		{
			return Equals (obj as InternetAddressList);
		}

		/// <summary>
		/// Return the hash code for this instance.
		/// </summary>
		/// <remarks>
		/// Returns the hash code for this instance.
		/// </remarks>
		/// <returns>A hash code for the current object.</returns>
		public override int GetHashCode ()
		{
			return ToString ().GetHashCode ();
		}

		internal void Encode (FormatOptions options, StringBuilder builder, bool firstToken, ref int lineLength)
		{
			for (int i = 0; i < list.Count; i++) {
				if (i > 0) {
					builder.Append (", ");
					lineLength += 2;
				}

				list[i].Encode (options, builder, firstToken && i == 0, ref lineLength);
			}
		}

		/// <summary>
		/// Serialize an <see cref="InternetAddressList"/> to a string, optionally encoding the list of addresses for transport.
		/// </summary>
		/// <remarks>
		/// <para>If <paramref name="encode"/> is <see langword="true" />, each address in the list will be encoded
		/// according to the rules defined in rfc2047.</para>
		/// <para>If there are multiple addresses in the list, they will be separated by a comma.</para>
		/// </remarks>
		/// <returns>A string representing the <see cref="InternetAddressList"/>.</returns>
		/// <param name="options">The formatting options.</param>
		/// <param name="encode">If set to <see langword="true" />, each <see cref="InternetAddress"/> in the list will be encoded.</param>
		public string ToString (FormatOptions options, bool encode)
		{
			var builder = new StringBuilder ();

			if (encode) {
				int lineLength = 0;

				Encode (options, builder, true, ref lineLength);

				return builder.ToString ();
			}

			for (int i = 0; i < list.Count; i++) {
				if (i > 0)
					builder.Append (", ");

				builder.Append (list[i].ToString (options, false));
			}

			return builder.ToString ();
		}

		/// <summary>
		/// Serialize an <see cref="InternetAddressList"/> to a string, optionally encoding the list of addresses for transport.
		/// </summary>
		/// <remarks>
		/// <para>If <paramref name="encode"/> is <see langword="true" />, each address in the list will be encoded
		/// according to the rules defined in rfc2047.</para>
		/// <para>If there are multiple addresses in the list, they will be separated by a comma.</para>
		/// </remarks>
		/// <returns>A string representing the <see cref="InternetAddressList"/>.</returns>
		/// <param name="encode">If set to <see langword="true" />, each <see cref="InternetAddress"/> in the list will be encoded.</param>
		public string ToString (bool encode)
		{
			return ToString (FormatOptions.Default, encode);
		}

		/// <summary>
		/// Serialize an <see cref="InternetAddressList"/> to a string suitable for display.
		/// </summary>
		/// <remarks>
		/// If there are multiple addresses in the list, they will be separated by a comma.
		/// </remarks>
		/// <returns>A string representing the <see cref="InternetAddressList"/>.</returns>
		public override string ToString ()
		{
			return ToString (FormatOptions.Default, false);
		}

		internal event EventHandler<InternetAddressList, EventArgs>? Changed;

		void OnChanged ()
		{
			Changed?.Invoke (this, EventArgs.Empty);
		}

		void AddressChanged (object? sender, EventArgs e)
		{
			OnChanged ();
		}

		internal static bool TryParse (AddressParserFlags flags, ParserOptions options, byte[] text, ref int index, int endIndex, bool isGroup, int groupDepth, [NotNullWhen (true)] out List<InternetAddress>? addresses)
		{
			bool throwOnError = (flags & AddressParserFlags.ThrowOnError) != 0;
			var list = new List<InternetAddress> ();

			addresses = null;

			if (!ParseUtils.SkipCommentsAndWhiteSpace (text, ref index, endIndex, throwOnError))
				return false;

			if (index == endIndex) {
				if (throwOnError)
					throw new ParseException ("No addresses found.", index, index);

				return false;
			}

			while (index < endIndex) {
				if (isGroup && text[index] == (byte) ';')
					break;

				if (!InternetAddress.TryParse (flags, options, text, ref index, endIndex, groupDepth, out var address)) {
					if ((flags & AddressParserFlags.Internal) == 0) {
						// Note: If flags contains the ThrowOnError flag, then InternetAddress.TryParse() would have thrown.
						return false;
					}

					// skip this address...
					while (index < endIndex && text[index] != (byte) ',' && (!isGroup || text[index] != (byte) ';'))
						index++;
				} else {
					list.Add (address);
				}

				// Note: we loop here in case there are any extraneous commas
				bool skippedComma = false;

				do {
					if (!ParseUtils.SkipCommentsAndWhiteSpace (text, ref index, endIndex, throwOnError))
						return false;

					if (index >= endIndex)
						break;

					if (isGroup && text[index] == (byte) ';')
						break;

					if (text[index] != (byte) ',') {
						if (skippedComma)
							break;

						if (options.AddressParserComplianceMode == RfcComplianceMode.Strict) {
							if (throwOnError) {
								if (isGroup)
									throw new ParseException ("Expected ',' between addresses or ';' to denote the end of a group of addresses.", index, index);
								else
									throw new ParseException ("Expected ',' between addresses.", index, index);
							}

							return false;
						} else {
							// start of a new address?
							break;
						}
					}

					skippedComma = true;
					index++;
				} while (true);
			}

			addresses = list;

			return true;
		}

		/// <summary>
		/// Try to parse the given input buffer into a new <see cref="InternetAddressList"/> instance.
		/// </summary>
		/// <remarks>
		/// Parses a list of addresses from the supplied buffer starting at the given index
		/// and spanning across the specified number of bytes.
		/// </remarks>
		/// <returns><see langword="true" /> if the address list was successfully parsed; otherwise, <see langword="false" />.</returns>
		/// <param name="options">The parser options to use.</param>
		/// <param name="buffer">The input buffer.</param>
		/// <param name="startIndex">The starting index of the input buffer.</param>
		/// <param name="length">The number of bytes in the input buffer to parse.</param>
		/// <param name="addresses">The parsed addresses.</param>
<<<<<<< HEAD
		/// <exception cref="System.ArgumentNullException">
		/// <para><paramref name="options"/> is <see langword="null"/>.</para>
		/// <para>-or-</para>
		/// <para><paramref name="buffer"/> is <see langword="null"/>.</para>
		/// </exception>
		/// <exception cref="System.ArgumentOutOfRangeException">
		/// <paramref name="startIndex"/> and <paramref name="length"/> do not specify
		/// a valid range in the byte array.
		/// </exception>
		public static bool TryParse (ParserOptions options, byte[] buffer, int startIndex, int length, [NotNullWhen (true)] out InternetAddressList? addresses)
=======
		public static bool TryParse (ParserOptions options, byte[] buffer, int startIndex, int length, out InternetAddressList addresses)
>>>>>>> 08a1208c
		{
			if (!ParseUtils.TryValidateArguments (options, buffer, startIndex, length)) {
				addresses = null;
				return false;
			}

			int index = startIndex;

			if (!TryParse (AddressParserFlags.TryParse, options, buffer, ref index, startIndex + length, false, 0, out var addrlist)) {
				addresses = null;
				return false;
			}

			addresses = new InternetAddressList (addrlist);

			return true;
		}

		/// <summary>
		/// Try to parse the given input buffer into a new <see cref="InternetAddressList"/> instance.
		/// </summary>
		/// <remarks>
		/// Parses a list of addresses from the supplied buffer starting at the given index
		/// and spanning across the specified number of bytes.
		/// </remarks>
		/// <returns><see langword="true" /> if the address list was successfully parsed; otherwise, <see langword="false" />.</returns>
		/// <param name="buffer">The input buffer.</param>
		/// <param name="startIndex">The starting index of the input buffer.</param>
		/// <param name="length">The number of bytes in the input buffer to parse.</param>
		/// <param name="addresses">The parsed addresses.</param>
<<<<<<< HEAD
		/// <exception cref="System.ArgumentNullException">
		/// <paramref name="buffer"/> is <see langword="null"/>.
		/// </exception>
		/// <exception cref="System.ArgumentOutOfRangeException">
		/// <paramref name="startIndex"/> and <paramref name="length"/> do not specify
		/// a valid range in the byte array.
		/// </exception>
		public static bool TryParse (byte[] buffer, int startIndex, int length, [NotNullWhen (true)] out InternetAddressList? addresses)
=======
		public static bool TryParse (byte[] buffer, int startIndex, int length, out InternetAddressList addresses)
>>>>>>> 08a1208c
		{
			return TryParse (ParserOptions.Default, buffer, startIndex, length, out addresses);
		}

		/// <summary>
		/// Try to parse the given input buffer into a new <see cref="InternetAddressList"/> instance.
		/// </summary>
		/// <remarks>
		/// Parses a list of addresses from the supplied buffer starting at the specified index.
		/// </remarks>
		/// <returns><see langword="true" /> if the address list was successfully parsed; otherwise, <see langword="false" />.</returns>
		/// <param name="options">The parser options to use.</param>
		/// <param name="buffer">The input buffer.</param>
		/// <param name="startIndex">The starting index of the input buffer.</param>
		/// <param name="addresses">The parsed addresses.</param>
<<<<<<< HEAD
		/// <exception cref="System.ArgumentNullException">
		/// <para><paramref name="options"/> is <see langword="null"/>.</para>
		/// <para>-or-</para>
		/// <para><paramref name="buffer"/> is <see langword="null"/>.</para>
		/// </exception>
		/// <exception cref="System.ArgumentOutOfRangeException">
		/// <paramref name="startIndex"/> is out of range.
		/// </exception>
		public static bool TryParse (ParserOptions options, byte[] buffer, int startIndex, [NotNullWhen (true)] out InternetAddressList? addresses)
=======
		public static bool TryParse (ParserOptions options, byte[] buffer, int startIndex, out InternetAddressList addresses)
>>>>>>> 08a1208c
		{
			if (!ParseUtils.TryValidateArguments (options, buffer, startIndex)) {
				addresses = null;
				return false;
			}

			int index = startIndex;

			if (!TryParse (AddressParserFlags.TryParse, options, buffer, ref index, buffer.Length, false, 0, out var addrlist)) {
				addresses = null;
				return false;
			}

			addresses = new InternetAddressList (addrlist);

			return true;
		}

		/// <summary>
		/// Try to parse the given input buffer into a new <see cref="InternetAddressList"/> instance.
		/// </summary>
		/// <remarks>
		/// Parses a list of addresses from the supplied buffer starting at the specified index.
		/// </remarks>
		/// <returns><see langword="true" /> if the address list was successfully parsed; otherwise, <see langword="false" />.</returns>
		/// <param name="buffer">The input buffer.</param>
		/// <param name="startIndex">The starting index of the input buffer.</param>
		/// <param name="addresses">The parsed addresses.</param>
<<<<<<< HEAD
		/// <exception cref="System.ArgumentNullException">
		/// <paramref name="buffer"/> is <see langword="null"/>.
		/// </exception>
		/// <exception cref="System.ArgumentOutOfRangeException">
		/// <paramref name="startIndex"/> is out of range.
		/// </exception>
		public static bool TryParse (byte[] buffer, int startIndex, [NotNullWhen (true)] out InternetAddressList? addresses)
=======
		public static bool TryParse (byte[] buffer, int startIndex, out InternetAddressList addresses)
>>>>>>> 08a1208c
		{
			return TryParse (ParserOptions.Default, buffer, startIndex, out addresses);
		}

		/// <summary>
		/// Try to parse the given input buffer into a new <see cref="InternetAddressList"/> instance.
		/// </summary>
		/// <remarks>
		/// Parses a list of addresses from the specified buffer.
		/// </remarks>
		/// <returns><see langword="true" /> if the address list was successfully parsed; otherwise, <see langword="false" />.</returns>
		/// <param name="options">The parser options to use.</param>
		/// <param name="buffer">The input buffer.</param>
		/// <param name="addresses">The parsed addresses.</param>
<<<<<<< HEAD
		/// <exception cref="System.ArgumentNullException">
		/// <para><paramref name="options"/> is <see langword="null"/>.</para>
		/// <para>-or-</para>
		/// <para><paramref name="buffer"/> is <see langword="null"/>.</para>
		/// </exception>
		public static bool TryParse (ParserOptions options, byte[] buffer, [NotNullWhen (true)] out InternetAddressList? addresses)
=======
		public static bool TryParse (ParserOptions options, byte[] buffer, out InternetAddressList addresses)
>>>>>>> 08a1208c
		{
			if (!ParseUtils.TryValidateArguments (options, buffer)) {
				addresses = null;
				return false;
			}

			int index = 0;

			if (!TryParse (AddressParserFlags.TryParse, options, buffer, ref index, buffer.Length, false, 0, out var addrlist)) {
				addresses = null;
				return false;
			}

			addresses = new InternetAddressList (addrlist);

			return true;
		}

		/// <summary>
		/// Try to parse the given input buffer into a new <see cref="InternetAddressList"/> instance.
		/// </summary>
		/// <remarks>
		/// Parses a list of addresses from the specified buffer.
		/// </remarks>
		/// <returns><see langword="true" /> if the address list was successfully parsed; otherwise, <see langword="false" />.</returns>
		/// <param name="buffer">The input buffer.</param>
		/// <param name="addresses">The parsed addresses.</param>
<<<<<<< HEAD
		/// <exception cref="System.ArgumentNullException">
		/// <paramref name="buffer"/> is <see langword="null"/>.
		/// </exception>
		public static bool TryParse (byte[] buffer, [NotNullWhen (true)] out InternetAddressList? addresses)
=======
		public static bool TryParse (byte[] buffer, out InternetAddressList addresses)
>>>>>>> 08a1208c
		{
			return TryParse (ParserOptions.Default, buffer, out addresses);
		}

		/// <summary>
		/// Try to parse the given text into a new <see cref="InternetAddressList"/> instance.
		/// </summary>
		/// <remarks>
		/// Parses a list of addresses from the specified text.
		/// </remarks>
		/// <returns><see langword="true" /> if the address list was successfully parsed; otherwise, <see langword="false" />.</returns>
		/// <param name="options">The parser options to use.</param>
		/// <param name="text">The text.</param>
		/// <param name="addresses">The parsed addresses.</param>
<<<<<<< HEAD
		/// <exception cref="System.ArgumentNullException">
		/// <para><paramref name="options"/> is <see langword="null"/>.</para>
		/// <para>-or-</para>
		/// <para><paramref name="text"/> is <see langword="null"/>.</para>
		/// </exception>
		public static bool TryParse (ParserOptions options, string text, [NotNullWhen (true)] out InternetAddressList? addresses)
=======
		public static bool TryParse (ParserOptions options, string text, out InternetAddressList addresses)
>>>>>>> 08a1208c
		{
			if (!ParseUtils.TryValidateArguments (options, text)) {
				addresses = null;
				return false;
			}

			var buffer = Encoding.UTF8.GetBytes (text);
			int index = 0;

			if (!TryParse (AddressParserFlags.TryParse, options, buffer, ref index, buffer.Length, false, 0, out var addrlist)) {
				addresses = null;
				return false;
			}

			addresses = new InternetAddressList (addrlist);

			return true;
		}

		/// <summary>
		/// Try to parse the given text into a new <see cref="InternetAddressList"/> instance.
		/// </summary>
		/// <remarks>
		/// Parses a list of addresses from the specified text.
		/// </remarks>
		/// <returns><see langword="true" /> if the address list was successfully parsed; otherwise, <see langword="false" />.</returns>
		/// <param name="text">The text.</param>
		/// <param name="addresses">The parsed addresses.</param>
<<<<<<< HEAD
		/// <exception cref="System.ArgumentNullException">
		/// <paramref name="text"/> is <see langword="null"/>.
		/// </exception>
		public static bool TryParse (string text, [NotNullWhen (true)] out InternetAddressList? addresses)
=======
		public static bool TryParse (string text, out InternetAddressList addresses)
>>>>>>> 08a1208c
		{
			return TryParse (ParserOptions.Default, text, out addresses);
		}

		/// <summary>
		/// Parse the given input buffer into a new <see cref="InternetAddressList"/> instance.
		/// </summary>
		/// <remarks>
		/// Parses a list of addresses from the supplied buffer starting at the given index
		/// and spanning across the specified number of bytes.
		/// </remarks>
		/// <returns>The parsed <see cref="InternetAddressList"/>.</returns>
		/// <param name="options">The parser options to use.</param>
		/// <param name="buffer">The input buffer.</param>
		/// <param name="startIndex">The starting index of the input buffer.</param>
		/// <param name="length">The number of bytes in the input buffer to parse.</param>
		/// <exception cref="System.ArgumentNullException">
		/// <para><paramref name="options"/> is <see langword="null"/>.</para>
		/// <para>-or-</para>
		/// <para><paramref name="buffer"/> is <see langword="null"/>.</para>
		/// </exception>
		/// <exception cref="System.ArgumentOutOfRangeException">
		/// <paramref name="startIndex"/> and <paramref name="length"/> do not specify
		/// a valid range in the byte array.
		/// </exception>
		/// <exception cref="MimeKit.ParseException">
		/// <paramref name="buffer"/> could not be parsed.
		/// </exception>
		public static InternetAddressList Parse (ParserOptions options, byte[] buffer, int startIndex, int length)
		{
			ParseUtils.ValidateArguments (options, buffer, startIndex, length);

			int index = startIndex;

			TryParse (AddressParserFlags.Parse, options, buffer, ref index, startIndex + length, false, 0, out var addrlist);

			return new InternetAddressList (addrlist!); // AddressParserFlags.Parse throws on error
		}

		/// <summary>
		/// Parse the given input buffer into a new <see cref="InternetAddressList"/> instance.
		/// </summary>
		/// <remarks>
		/// Parses a list of addresses from the supplied buffer starting at the given index
		/// and spanning across the specified number of bytes.
		/// </remarks>
		/// <returns>The parsed <see cref="InternetAddressList"/>.</returns>
		/// <param name="buffer">The input buffer.</param>
		/// <param name="startIndex">The starting index of the input buffer.</param>
		/// <param name="length">The number of bytes in the input buffer to parse.</param>
		/// <exception cref="System.ArgumentNullException">
		/// <paramref name="buffer"/> is <see langword="null"/>.
		/// </exception>
		/// <exception cref="System.ArgumentOutOfRangeException">
		/// <paramref name="startIndex"/> and <paramref name="length"/> do not specify
		/// a valid range in the byte array.
		/// </exception>
		/// <exception cref="MimeKit.ParseException">
		/// <paramref name="buffer"/> could not be parsed.
		/// </exception>
		public static InternetAddressList Parse (byte[] buffer, int startIndex, int length)
		{
			return Parse (ParserOptions.Default, buffer, startIndex, length);
		}

		/// <summary>
		/// Parse the given input buffer into a new <see cref="InternetAddressList"/> instance.
		/// </summary>
		/// <remarks>
		/// Parses a list of addresses from the supplied buffer starting at the specified index.
		/// </remarks>
		/// <returns>The parsed <see cref="InternetAddressList"/>.</returns>
		/// <param name="options">The parser options to use.</param>
		/// <param name="buffer">The input buffer.</param>
		/// <param name="startIndex">The starting index of the input buffer.</param>
		/// <exception cref="System.ArgumentNullException">
		/// <para><paramref name="options"/> is <see langword="null"/>.</para>
		/// <para>-or-</para>
		/// <para><paramref name="buffer"/> is <see langword="null"/>.</para>
		/// </exception>
		/// <exception cref="System.ArgumentOutOfRangeException">
		/// <paramref name="startIndex"/>is out of range.
		/// </exception>
		/// <exception cref="MimeKit.ParseException">
		/// <paramref name="buffer"/> could not be parsed.
		/// </exception>
		public static InternetAddressList Parse (ParserOptions options, byte[] buffer, int startIndex)
		{
			ParseUtils.ValidateArguments (options, buffer, startIndex);

			int index = startIndex;

			TryParse (AddressParserFlags.Parse, options, buffer, ref index, buffer.Length, false, 0, out var addrlist);

			return new InternetAddressList (addrlist!); // AddressParserFlags.Parse throws on error
		}

		/// <summary>
		/// Parse the given input buffer into a new <see cref="InternetAddressList"/> instance.
		/// </summary>
		/// <remarks>
		/// Parses a list of addresses from the supplied buffer starting at the specified index.
		/// </remarks>
		/// <returns>The parsed <see cref="InternetAddressList"/>.</returns>
		/// <param name="buffer">The input buffer.</param>
		/// <param name="startIndex">The starting index of the input buffer.</param>
		/// <exception cref="System.ArgumentNullException">
		/// <paramref name="buffer"/> is <see langword="null"/>.
		/// </exception>
		/// <exception cref="System.ArgumentOutOfRangeException">
		/// <paramref name="startIndex"/> is out of range.
		/// </exception>
		/// <exception cref="MimeKit.ParseException">
		/// <paramref name="buffer"/> could not be parsed.
		/// </exception>
		public static InternetAddressList Parse (byte[] buffer, int startIndex)
		{
			return Parse (ParserOptions.Default, buffer, startIndex);
		}

		/// <summary>
		/// Parse the given input buffer into a new <see cref="InternetAddressList"/> instance.
		/// </summary>
		/// <remarks>
		/// Parses a list of addresses from the specified buffer.
		/// </remarks>
		/// <returns>The parsed <see cref="InternetAddressList"/>.</returns>
		/// <param name="options">The parser options to use.</param>
		/// <param name="buffer">The input buffer.</param>
		/// <exception cref="System.ArgumentNullException">
		/// <para><paramref name="options"/> is <see langword="null"/>.</para>
		/// <para>-or-</para>
		/// <para><paramref name="buffer"/> is <see langword="null"/>.</para>
		/// </exception>
		/// <exception cref="MimeKit.ParseException">
		/// <paramref name="buffer"/> could not be parsed.
		/// </exception>
		public static InternetAddressList Parse (ParserOptions options, byte[] buffer)
		{
			ParseUtils.ValidateArguments (options, buffer);

			int index = 0;

			TryParse (AddressParserFlags.Parse, options, buffer, ref index, buffer.Length, false, 0, out var addrlist);

			return new InternetAddressList (addrlist!); // AddressParserFlags.Parse throws on error
		}

		/// <summary>
		/// Parse the given input buffer into a new <see cref="InternetAddressList"/> instance.
		/// </summary>
		/// <remarks>
		/// Parses a list of addresses from the specified buffer.
		/// </remarks>
		/// <returns>The parsed <see cref="InternetAddressList"/>.</returns>
		/// <param name="buffer">The input buffer.</param>
		/// <exception cref="System.ArgumentNullException">
		/// <paramref name="buffer"/> is <see langword="null"/>.
		/// </exception>
		/// <exception cref="MimeKit.ParseException">
		/// <paramref name="buffer"/> could not be parsed.
		/// </exception>
		public static InternetAddressList Parse (byte[] buffer)
		{
			return Parse (ParserOptions.Default, buffer);
		}

		/// <summary>
		/// Parse the given text into a new <see cref="InternetAddressList"/> instance.
		/// </summary>
		/// <remarks>
		/// Parses a list of addresses from the specified text.
		/// </remarks>
		/// <returns>The parsed <see cref="InternetAddressList"/>.</returns>
		/// <param name="options">The parser options to use.</param>
		/// <param name="text">The text.</param>
		/// <exception cref="System.ArgumentNullException">
		/// <para><paramref name="options"/> is <see langword="null"/>.</para>
		/// <para>-or-</para>
		/// <para><paramref name="text"/> is <see langword="null"/>.</para>
		/// </exception>
		/// <exception cref="MimeKit.ParseException">
		/// <paramref name="text"/> could not be parsed.
		/// </exception>
		public static InternetAddressList Parse (ParserOptions options, string text)
		{
			ParseUtils.ValidateArguments (options, text);

			var buffer = Encoding.UTF8.GetBytes (text);
			int index = 0;

			TryParse (AddressParserFlags.Parse, options, buffer, ref index, buffer.Length, false, 0, out var addrlist);

			return new InternetAddressList (addrlist!); // AddressParserFlags.Parse throws on error
		}

		/// <summary>
		/// Parse the given text into a new <see cref="InternetAddressList"/> instance.
		/// </summary>
		/// <remarks>
		/// Parses a list of addresses from the specified text.
		/// </remarks>
		/// <returns>The parsed <see cref="InternetAddressList"/>.</returns>
		/// <param name="text">The text.</param>
		/// <exception cref="System.ArgumentNullException">
		/// <paramref name="text"/> is <see langword="null"/>.
		/// </exception>
		/// <exception cref="MimeKit.ParseException">
		/// <paramref name="text"/> could not be parsed.
		/// </exception>
		public static InternetAddressList Parse (string text)
		{
			return Parse (ParserOptions.Default, text);
		}

#if ENABLE_SNM
		/// <summary>
		/// Explicit cast to convert a <see cref="InternetAddressList"/> to a
		/// <see cref="System.Net.Mail.MailAddressCollection"/>.
		/// </summary>
		/// <remarks>
		/// Casts a <see cref="InternetAddressList"/> to a <see cref="System.Net.Mail.MailAddressCollection"/>
		/// in cases where you might want to make use of the System.Net.Mail APIs.
		/// </remarks>
		/// <returns>The equivalent <see cref="System.Net.Mail.MailAddressCollection"/>.</returns>
		/// <param name="addresses">The addresses.</param>
		/// <exception cref="System.InvalidCastException">
		/// <paramref name="addresses"/> contains one or more group addresses and cannot be converted.
		/// </exception>
		[return: NotNullIfNotNull (nameof (addresses))]
		public static explicit operator MailAddressCollection? (InternetAddressList? addresses)
		{
			if (addresses is null)
				return null;

			var collection = new MailAddressCollection ();
			for (int i = 0; i < addresses.Count; i++) {
				if (addresses[i] is GroupAddress)
					throw new InvalidCastException ("Cannot cast a MailKit.GroupAddress to a System.Net.Mail.MailAddress.");

				var mailbox = (MailboxAddress) addresses[i];

				collection.Add ((MailAddress) mailbox);
			}

			return collection;
		}

		/// <summary>
		/// Explicit cast to convert a <see cref="System.Net.Mail.MailAddressCollection"/>
		/// to a <see cref="InternetAddressList"/>.
		/// </summary>
		/// <remarks>
		/// Casts a <see cref="System.Net.Mail.MailAddressCollection"/> to a <see cref="InternetAddressList"/>
		/// in cases where you might want to make use of the superior MimeKit APIs.
		/// </remarks>
		/// <returns>The equivalent <see cref="InternetAddressList"/>.</returns>
		/// <param name="addresses">The mail address.</param>
		[return: NotNullIfNotNull (nameof (addresses))]
		public static explicit operator InternetAddressList? (MailAddressCollection? addresses)
		{
			if (addresses is null)
				return null;

			var list = new InternetAddressList ();
			foreach (var address in addresses)
				list.Add ((MailboxAddress) address);

			return list;
		}
#endif
	}
}<|MERGE_RESOLUTION|>--- conflicted
+++ resolved
@@ -678,20 +678,7 @@
 		/// <param name="startIndex">The starting index of the input buffer.</param>
 		/// <param name="length">The number of bytes in the input buffer to parse.</param>
 		/// <param name="addresses">The parsed addresses.</param>
-<<<<<<< HEAD
-		/// <exception cref="System.ArgumentNullException">
-		/// <para><paramref name="options"/> is <see langword="null"/>.</para>
-		/// <para>-or-</para>
-		/// <para><paramref name="buffer"/> is <see langword="null"/>.</para>
-		/// </exception>
-		/// <exception cref="System.ArgumentOutOfRangeException">
-		/// <paramref name="startIndex"/> and <paramref name="length"/> do not specify
-		/// a valid range in the byte array.
-		/// </exception>
-		public static bool TryParse (ParserOptions options, byte[] buffer, int startIndex, int length, [NotNullWhen (true)] out InternetAddressList? addresses)
-=======
-		public static bool TryParse (ParserOptions options, byte[] buffer, int startIndex, int length, out InternetAddressList addresses)
->>>>>>> 08a1208c
+		public static bool TryParse (ParserOptions? options, byte[]? buffer, int startIndex, int length, [NotNullWhen(true)] out InternetAddressList? addresses)
 		{
 			if (!ParseUtils.TryValidateArguments (options, buffer, startIndex, length)) {
 				addresses = null;
@@ -722,18 +709,7 @@
 		/// <param name="startIndex">The starting index of the input buffer.</param>
 		/// <param name="length">The number of bytes in the input buffer to parse.</param>
 		/// <param name="addresses">The parsed addresses.</param>
-<<<<<<< HEAD
-		/// <exception cref="System.ArgumentNullException">
-		/// <paramref name="buffer"/> is <see langword="null"/>.
-		/// </exception>
-		/// <exception cref="System.ArgumentOutOfRangeException">
-		/// <paramref name="startIndex"/> and <paramref name="length"/> do not specify
-		/// a valid range in the byte array.
-		/// </exception>
-		public static bool TryParse (byte[] buffer, int startIndex, int length, [NotNullWhen (true)] out InternetAddressList? addresses)
-=======
-		public static bool TryParse (byte[] buffer, int startIndex, int length, out InternetAddressList addresses)
->>>>>>> 08a1208c
+		public static bool TryParse (byte[]? buffer, int startIndex, int length, [NotNullWhen(true)] out InternetAddressList? addresses)
 		{
 			return TryParse (ParserOptions.Default, buffer, startIndex, length, out addresses);
 		}
@@ -749,19 +725,7 @@
 		/// <param name="buffer">The input buffer.</param>
 		/// <param name="startIndex">The starting index of the input buffer.</param>
 		/// <param name="addresses">The parsed addresses.</param>
-<<<<<<< HEAD
-		/// <exception cref="System.ArgumentNullException">
-		/// <para><paramref name="options"/> is <see langword="null"/>.</para>
-		/// <para>-or-</para>
-		/// <para><paramref name="buffer"/> is <see langword="null"/>.</para>
-		/// </exception>
-		/// <exception cref="System.ArgumentOutOfRangeException">
-		/// <paramref name="startIndex"/> is out of range.
-		/// </exception>
-		public static bool TryParse (ParserOptions options, byte[] buffer, int startIndex, [NotNullWhen (true)] out InternetAddressList? addresses)
-=======
-		public static bool TryParse (ParserOptions options, byte[] buffer, int startIndex, out InternetAddressList addresses)
->>>>>>> 08a1208c
+		public static bool TryParse (ParserOptions? options, byte[]? buffer, int startIndex, [NotNullWhen(true)] out InternetAddressList? addresses)
 		{
 			if (!ParseUtils.TryValidateArguments (options, buffer, startIndex)) {
 				addresses = null;
@@ -790,17 +754,7 @@
 		/// <param name="buffer">The input buffer.</param>
 		/// <param name="startIndex">The starting index of the input buffer.</param>
 		/// <param name="addresses">The parsed addresses.</param>
-<<<<<<< HEAD
-		/// <exception cref="System.ArgumentNullException">
-		/// <paramref name="buffer"/> is <see langword="null"/>.
-		/// </exception>
-		/// <exception cref="System.ArgumentOutOfRangeException">
-		/// <paramref name="startIndex"/> is out of range.
-		/// </exception>
-		public static bool TryParse (byte[] buffer, int startIndex, [NotNullWhen (true)] out InternetAddressList? addresses)
-=======
-		public static bool TryParse (byte[] buffer, int startIndex, out InternetAddressList addresses)
->>>>>>> 08a1208c
+		public static bool TryParse (byte[]? buffer, int startIndex, [NotNullWhen(true)] out InternetAddressList? addresses)
 		{
 			return TryParse (ParserOptions.Default, buffer, startIndex, out addresses);
 		}
@@ -815,16 +769,7 @@
 		/// <param name="options">The parser options to use.</param>
 		/// <param name="buffer">The input buffer.</param>
 		/// <param name="addresses">The parsed addresses.</param>
-<<<<<<< HEAD
-		/// <exception cref="System.ArgumentNullException">
-		/// <para><paramref name="options"/> is <see langword="null"/>.</para>
-		/// <para>-or-</para>
-		/// <para><paramref name="buffer"/> is <see langword="null"/>.</para>
-		/// </exception>
-		public static bool TryParse (ParserOptions options, byte[] buffer, [NotNullWhen (true)] out InternetAddressList? addresses)
-=======
-		public static bool TryParse (ParserOptions options, byte[] buffer, out InternetAddressList addresses)
->>>>>>> 08a1208c
+		public static bool TryParse (ParserOptions? options, byte[]? buffer, [NotNullWhen(true)] out InternetAddressList? addresses)
 		{
 			if (!ParseUtils.TryValidateArguments (options, buffer)) {
 				addresses = null;
@@ -852,14 +797,7 @@
 		/// <returns><see langword="true" /> if the address list was successfully parsed; otherwise, <see langword="false" />.</returns>
 		/// <param name="buffer">The input buffer.</param>
 		/// <param name="addresses">The parsed addresses.</param>
-<<<<<<< HEAD
-		/// <exception cref="System.ArgumentNullException">
-		/// <paramref name="buffer"/> is <see langword="null"/>.
-		/// </exception>
-		public static bool TryParse (byte[] buffer, [NotNullWhen (true)] out InternetAddressList? addresses)
-=======
-		public static bool TryParse (byte[] buffer, out InternetAddressList addresses)
->>>>>>> 08a1208c
+		public static bool TryParse (byte[]? buffer, [NotNullWhen(true)] out InternetAddressList? addresses)
 		{
 			return TryParse (ParserOptions.Default, buffer, out addresses);
 		}
@@ -874,16 +812,7 @@
 		/// <param name="options">The parser options to use.</param>
 		/// <param name="text">The text.</param>
 		/// <param name="addresses">The parsed addresses.</param>
-<<<<<<< HEAD
-		/// <exception cref="System.ArgumentNullException">
-		/// <para><paramref name="options"/> is <see langword="null"/>.</para>
-		/// <para>-or-</para>
-		/// <para><paramref name="text"/> is <see langword="null"/>.</para>
-		/// </exception>
-		public static bool TryParse (ParserOptions options, string text, [NotNullWhen (true)] out InternetAddressList? addresses)
-=======
-		public static bool TryParse (ParserOptions options, string text, out InternetAddressList addresses)
->>>>>>> 08a1208c
+		public static bool TryParse (ParserOptions? options, string? text, [NotNullWhen(true)] out InternetAddressList? addresses)
 		{
 			if (!ParseUtils.TryValidateArguments (options, text)) {
 				addresses = null;
@@ -912,14 +841,7 @@
 		/// <returns><see langword="true" /> if the address list was successfully parsed; otherwise, <see langword="false" />.</returns>
 		/// <param name="text">The text.</param>
 		/// <param name="addresses">The parsed addresses.</param>
-<<<<<<< HEAD
-		/// <exception cref="System.ArgumentNullException">
-		/// <paramref name="text"/> is <see langword="null"/>.
-		/// </exception>
-		public static bool TryParse (string text, [NotNullWhen (true)] out InternetAddressList? addresses)
-=======
-		public static bool TryParse (string text, out InternetAddressList addresses)
->>>>>>> 08a1208c
+		public static bool TryParse (string? text, [NotNullWhen(true)] out InternetAddressList? addresses)
 		{
 			return TryParse (ParserOptions.Default, text, out addresses);
 		}
