--- conflicted
+++ resolved
@@ -534,20 +534,7 @@
 		/// <param name="startIndex">The starting index of the input buffer.</param>
 		/// <param name="length">The number of bytes in the input buffer to parse.</param>
 		/// <param name="type">The parsed content type.</param>
-<<<<<<< HEAD
-		/// <exception cref="System.ArgumentNullException">
-		/// <para><paramref name="options"/> is <see langword="null"/>.</para>
-		/// <para>-or-</para>
-		/// <para><paramref name="buffer"/> is <see langword="null"/>.</para>
-		/// </exception>
-		/// <exception cref="System.ArgumentOutOfRangeException">
-		/// <paramref name="startIndex"/> and <paramref name="length"/> do not specify
-		/// a valid range in the byte array.
-		/// </exception>
-		public static bool TryParse (ParserOptions options, byte[] buffer, int startIndex, int length, [NotNullWhen (true)] out ContentType? type)
-=======
-		public static bool TryParse (ParserOptions options, byte[] buffer, int startIndex, int length, out ContentType type)
->>>>>>> 08a1208c
+		public static bool TryParse (ParserOptions? options, byte[]? buffer, int startIndex, int length, [NotNullWhen(true)] out ContentType? type)
 		{
 			if (!ParseUtils.TryValidateArguments (options, buffer, startIndex, length)) {
 				type = null;
@@ -571,18 +558,7 @@
 		/// <param name="startIndex">The starting index of the input buffer.</param>
 		/// <param name="length">The number of bytes in the input buffer to parse.</param>
 		/// <param name="type">The parsed content type.</param>
-<<<<<<< HEAD
-		/// <exception cref="System.ArgumentNullException">
-		/// <paramref name="buffer"/> is <see langword="null"/>.
-		/// </exception>
-		/// <exception cref="System.ArgumentOutOfRangeException">
-		/// <paramref name="startIndex"/> and <paramref name="length"/> do not specify
-		/// a valid range in the byte array.
-		/// </exception>
-		public static bool TryParse (byte[] buffer, int startIndex, int length, [NotNullWhen (true)] out ContentType? type)
-=======
-		public static bool TryParse (byte[] buffer, int startIndex, int length, out ContentType type)
->>>>>>> 08a1208c
+		public static bool TryParse (byte[]? buffer, int startIndex, int length, [NotNullWhen(true)] out ContentType? type)
 		{
 			return TryParse (ParserOptions.Default, buffer, startIndex, length, out type);
 		}
@@ -598,19 +574,7 @@
 		/// <param name="buffer">The input buffer.</param>
 		/// <param name="startIndex">The starting index of the input buffer.</param>
 		/// <param name="type">The parsed content type.</param>
-<<<<<<< HEAD
-		/// <exception cref="System.ArgumentNullException">
-		/// <para><paramref name="options"/> is <see langword="null"/>.</para>
-		/// <para>-or-</para>
-		/// <para><paramref name="buffer"/> is <see langword="null"/>.</para>
-		/// </exception>
-		/// <exception cref="System.ArgumentOutOfRangeException">
-		/// <paramref name="startIndex"/> is out of range.
-		/// </exception>
-		public static bool TryParse (ParserOptions options, byte[] buffer, int startIndex, [NotNullWhen (true)] out ContentType? type)
-=======
-		public static bool TryParse (ParserOptions options, byte[] buffer, int startIndex, out ContentType type)
->>>>>>> 08a1208c
+		public static bool TryParse (ParserOptions? options, byte[]? buffer, int startIndex, [NotNullWhen(true)] out ContentType? type)
 		{
 			if (!ParseUtils.TryValidateArguments (options, buffer, startIndex)) {
 				type = null;
@@ -632,17 +596,7 @@
 		/// <param name="buffer">The input buffer.</param>
 		/// <param name="startIndex">The starting index of the input buffer.</param>
 		/// <param name="type">The parsed content type.</param>
-<<<<<<< HEAD
-		/// <exception cref="System.ArgumentNullException">
-		/// <paramref name="buffer"/> is <see langword="null"/>.
-		/// </exception>
-		/// <exception cref="System.ArgumentOutOfRangeException">
-		/// <paramref name="startIndex"/> is out of range.
-		/// </exception>
-		public static bool TryParse (byte[] buffer, int startIndex, [NotNullWhen (true)] out ContentType? type)
-=======
-		public static bool TryParse (byte[] buffer, int startIndex, out ContentType type)
->>>>>>> 08a1208c
+		public static bool TryParse (byte[]? buffer, int startIndex, [NotNullWhen(true)] out ContentType? type)
 		{
 			return TryParse (ParserOptions.Default, buffer, startIndex, out type);
 		}
@@ -657,16 +611,7 @@
 		/// <param name="options">The parser options.</param>
 		/// <param name="buffer">The input buffer.</param>
 		/// <param name="type">The parsed content type.</param>
-<<<<<<< HEAD
-		/// <exception cref="System.ArgumentNullException">
-		/// <para><paramref name="options"/> is <see langword="null"/>.</para>
-		/// <para>-or-</para>
-		/// <para><paramref name="buffer"/> is <see langword="null"/>.</para>
-		/// </exception>
-		public static bool TryParse (ParserOptions options, byte[] buffer, [NotNullWhen (true)] out ContentType? type)
-=======
-		public static bool TryParse (ParserOptions options, byte[] buffer, out ContentType type)
->>>>>>> 08a1208c
+		public static bool TryParse (ParserOptions? options, byte[]? buffer, [NotNullWhen(true)] out ContentType? type)
 		{
 			if (!ParseUtils.TryValidateArguments (options, buffer)) {
 				type = null;
@@ -687,14 +632,7 @@
 		/// <returns><see langword="true" /> if the content type was successfully parsed; otherwise, <see langword="false" />.</returns>
 		/// <param name="buffer">The input buffer.</param>
 		/// <param name="type">The parsed content type.</param>
-<<<<<<< HEAD
-		/// <exception cref="System.ArgumentNullException">
-		/// <paramref name="buffer"/> is <see langword="null"/>.
-		/// </exception>
-		public static bool TryParse (byte[] buffer, [NotNullWhen (true)] out ContentType? type)
-=======
-		public static bool TryParse (byte[] buffer, out ContentType type)
->>>>>>> 08a1208c
+		public static bool TryParse (byte[]? buffer, [NotNullWhen(true)] out ContentType? type)
 		{
 			return TryParse (ParserOptions.Default, buffer, out type);
 		}
@@ -709,251 +647,239 @@
 		/// <param name="options">The parser options.</param>
 		/// <param name="text">The text to parse.</param>
 		/// <param name="type">The parsed content type.</param>
-<<<<<<< HEAD
+		public static bool TryParse (ParserOptions? options, string? text, [NotNullWhen(true)] out ContentType? type)
+		{
+			if (!ParseUtils.TryValidateArguments (options, text)) {
+				type = null;
+				return false;
+			}
+
+			var buffer = Encoding.UTF8.GetBytes (text);
+			int index = 0;
+
+			return TryParse (options, buffer, ref index, buffer.Length, false, out type);
+		}
+
+		/// <summary>
+		/// Try to parse the given text into a new <see cref="ContentType"/> instance.
+		/// </summary>
+		/// <remarks>
+		/// Parses a Content-Type value from the specified text.
+		/// </remarks>
+		/// <returns><see langword="true" /> if the content type was successfully parsed; otherwise, <see langword="false" />.</returns>
+		/// <param name="text">The text to parse.</param>
+		/// <param name="type">The parsed content type.</param>
+		public static bool TryParse (string? text, [NotNullWhen (true)] out ContentType? type)
+		{
+			return TryParse (ParserOptions.Default, text, out type);
+		}
+
+		/// <summary>
+		/// Parse the specified input buffer into a new instance of the <see cref="ContentType"/> class.
+		/// </summary>
+		/// <remarks>
+		/// Parses a Content-Type value from the supplied buffer starting at the given index
+		/// and spanning across the specified number of bytes.
+		/// </remarks>
+		/// <returns>The parsed <see cref="ContentType"/>.</returns>
+		/// <param name="options">The parser options.</param>
+		/// <param name="buffer">The input buffer.</param>
+		/// <param name="startIndex">The start index of the buffer.</param>
+		/// <param name="length">The length of the buffer.</param>
+		/// <exception cref="System.ArgumentNullException">
+		/// <para><paramref name="options"/> is <see langword="null"/>.</para>
+		/// <para>-or-</para>
+		/// <para><paramref name="buffer"/> is <see langword="null"/>.</para>
+		/// </exception>
+		/// <exception cref="System.ArgumentOutOfRangeException">
+		/// <paramref name="startIndex"/> and <paramref name="length"/> do not specify
+		/// a valid range in the byte array.
+		/// </exception>
+		/// <exception cref="MimeKit.ParseException">
+		/// The <paramref name="buffer"/> could not be parsed.
+		/// </exception>
+		public static ContentType Parse (ParserOptions options, byte[] buffer, int startIndex, int length)
+		{
+			ParseUtils.ValidateArguments (options, buffer, startIndex, length);
+
+			int index = startIndex;
+
+			TryParse (options, buffer, ref index, startIndex + length, true, out var type);
+
+			return type!; // we throw on error
+		}
+
+		/// <summary>
+		/// Parse the specified input buffer into a new instance of the <see cref="ContentType"/> class.
+		/// </summary>
+		/// <remarks>
+		/// Parses a Content-Type value from the supplied buffer starting at the given index
+		/// and spanning across the specified number of bytes.
+		/// </remarks>
+		/// <returns>The parsed <see cref="ContentType"/>.</returns>
+		/// <param name="buffer">The input buffer.</param>
+		/// <param name="startIndex">The start index of the buffer.</param>
+		/// <param name="length">The length of the buffer.</param>
+		/// <exception cref="System.ArgumentNullException">
+		/// <paramref name="buffer"/> is <see langword="null"/>.
+		/// </exception>
+		/// <exception cref="System.ArgumentOutOfRangeException">
+		/// <paramref name="startIndex"/> and <paramref name="length"/> do not specify
+		/// a valid range in the byte array.
+		/// </exception>
+		/// <exception cref="MimeKit.ParseException">
+		/// The <paramref name="buffer"/> could not be parsed.
+		/// </exception>
+		public static ContentType Parse (byte[] buffer, int startIndex, int length)
+		{
+			return Parse (ParserOptions.Default, buffer, startIndex, length);
+		}
+
+		/// <summary>
+		/// Parse the specified input buffer into a new instance of the <see cref="ContentType"/> class.
+		/// </summary>
+		/// <remarks>
+		/// Parses a Content-Type value from the supplied buffer starting at the specified index.
+		/// </remarks>
+		/// <returns>The parsed <see cref="ContentType"/>.</returns>
+		/// <param name="options">The parser options.</param>
+		/// <param name="buffer">The input buffer.</param>
+		/// <param name="startIndex">The start index of the buffer.</param>
+		/// <exception cref="System.ArgumentNullException">
+		/// <para><paramref name="options"/> is <see langword="null"/>.</para>
+		/// <para>-or-</para>
+		/// <para><paramref name="buffer"/> is <see langword="null"/>.</para>
+		/// </exception>
+		/// <exception cref="System.ArgumentOutOfRangeException">
+		/// <paramref name="startIndex"/> is out of range.
+		/// </exception>
+		/// <exception cref="MimeKit.ParseException">
+		/// The <paramref name="buffer"/> could not be parsed.
+		/// </exception>
+		public static ContentType Parse (ParserOptions options, byte[] buffer, int startIndex)
+		{
+			ParseUtils.ValidateArguments (options, buffer, startIndex);
+
+			int index = startIndex;
+
+			TryParse (options, buffer, ref index, buffer.Length, true, out var type);
+
+			return type!; // we throw on error
+		}
+
+		/// <summary>
+		/// Parse the specified input buffer into a new instance of the <see cref="ContentType"/> class.
+		/// </summary>
+		/// <remarks>
+		/// Parses a Content-Type value from the supplied buffer starting at the specified index.
+		/// </remarks>
+		/// <returns>The parsed <see cref="ContentType"/>.</returns>
+		/// <param name="buffer">The input buffer.</param>
+		/// <param name="startIndex">The start index of the buffer.</param>
+		/// <exception cref="System.ArgumentNullException">
+		/// <paramref name="buffer"/> is <see langword="null"/>.
+		/// </exception>
+		/// <exception cref="System.ArgumentOutOfRangeException">
+		/// <paramref name="startIndex"/> is out of range.
+		/// </exception>
+		/// <exception cref="MimeKit.ParseException">
+		/// The <paramref name="buffer"/> could not be parsed.
+		/// </exception>
+		public static ContentType Parse (byte[] buffer, int startIndex)
+		{
+			return Parse (ParserOptions.Default, buffer, startIndex);
+		}
+
+		/// <summary>
+		/// Parse the specified input buffer into a new instance of the <see cref="ContentType"/> class.
+		/// </summary>
+		/// <remarks>
+		/// Parses a Content-Type value from the specified buffer.
+		/// </remarks>
+		/// <returns>The parsed <see cref="ContentType"/>.</returns>
+		/// <param name="options">The parser options.</param>
+		/// <param name="buffer">The input buffer.</param>
+		/// <exception cref="System.ArgumentNullException">
+		/// <para><paramref name="options"/> is <see langword="null"/>.</para>
+		/// <para>-or-</para>
+		/// <para><paramref name="buffer"/> is <see langword="null"/>.</para>
+		/// </exception>
+		/// <exception cref="MimeKit.ParseException">
+		/// The <paramref name="buffer"/> could not be parsed.
+		/// </exception>
+		public static ContentType Parse (ParserOptions options, byte[] buffer)
+		{
+			ParseUtils.ValidateArguments (options, buffer);
+
+			int index = 0;
+
+			TryParse (options, buffer, ref index, buffer.Length, true, out var type);
+
+			return type!; // we throw on error
+		}
+
+		/// <summary>
+		/// Parse the specified input buffer into a new instance of the <see cref="ContentType"/> class.
+		/// </summary>
+		/// <remarks>
+		/// Parses a Content-Type value from the specified buffer.
+		/// </remarks>
+		/// <returns>The parsed <see cref="ContentType"/>.</returns>
+		/// <param name="buffer">The input buffer.</param>
+		/// <exception cref="System.ArgumentNullException">
+		/// <paramref name="buffer"/> is <see langword="null"/>.
+		/// </exception>
+		/// <exception cref="MimeKit.ParseException">
+		/// The <paramref name="buffer"/> could not be parsed.
+		/// </exception>
+		public static ContentType Parse (byte[] buffer)
+		{
+			return Parse (ParserOptions.Default, buffer);
+		}
+
+		/// <summary>
+		/// Parse the specified text into a new instance of the <see cref="ContentType"/> class.
+		/// </summary>
+		/// <remarks>
+		/// Parses a Content-Type value from the specified text.
+		/// </remarks>
+		/// <returns>The parsed <see cref="ContentType"/>.</returns>
+		/// <param name="options">The parser options.</param>
+		/// <param name="text">The text.</param>
 		/// <exception cref="System.ArgumentNullException">
 		/// <para><paramref name="options"/> is <see langword="null"/>.</para>
 		/// <para>-or-</para>
 		/// <para><paramref name="text"/> is <see langword="null"/>.</para>
 		/// </exception>
-		public static bool TryParse (ParserOptions options, string text, [NotNullWhen (true)] out ContentType? type)
-=======
-		public static bool TryParse (ParserOptions options, string text, out ContentType type)
->>>>>>> 08a1208c
-		{
-			if (!ParseUtils.TryValidateArguments (options, text)) {
-				type = null;
-				return false;
-			}
+		/// <exception cref="MimeKit.ParseException">
+		/// The <paramref name="text"/> could not be parsed.
+		/// </exception>
+		public static ContentType Parse (ParserOptions options, string text)
+		{
+			ParseUtils.ValidateArguments (options, text);
 
 			var buffer = Encoding.UTF8.GetBytes (text);
 			int index = 0;
 
-			return TryParse (options, buffer, ref index, buffer.Length, false, out type);
-		}
-
-		/// <summary>
-		/// Try to parse the given text into a new <see cref="ContentType"/> instance.
+			TryParse (options, buffer, ref index, buffer.Length, true, out var type);
+
+			return type!; // we throw on error
+		}
+
+		/// <summary>
+		/// Parse the specified text into a new instance of the <see cref="ContentType"/> class.
 		/// </summary>
 		/// <remarks>
 		/// Parses a Content-Type value from the specified text.
 		/// </remarks>
-		/// <returns><see langword="true" /> if the content type was successfully parsed; otherwise, <see langword="false" />.</returns>
-		/// <param name="text">The text to parse.</param>
-		/// <param name="type">The parsed content type.</param>
+		/// <returns>The parsed <see cref="ContentType"/>.</returns>
+		/// <param name="text">The text.</param>
 		/// <exception cref="System.ArgumentNullException">
 		/// <paramref name="text"/> is <see langword="null"/>.
-		/// </exception>
-		public static bool TryParse (string text, [NotNullWhen (true)] out ContentType? type)
-		{
-			return TryParse (ParserOptions.Default, text, out type);
-		}
-
-		/// <summary>
-		/// Parse the specified input buffer into a new instance of the <see cref="ContentType"/> class.
-		/// </summary>
-		/// <remarks>
-		/// Parses a Content-Type value from the supplied buffer starting at the given index
-		/// and spanning across the specified number of bytes.
-		/// </remarks>
-		/// <returns>The parsed <see cref="ContentType"/>.</returns>
-		/// <param name="options">The parser options.</param>
-		/// <param name="buffer">The input buffer.</param>
-		/// <param name="startIndex">The start index of the buffer.</param>
-		/// <param name="length">The length of the buffer.</param>
-		/// <exception cref="System.ArgumentNullException">
-		/// <para><paramref name="options"/> is <see langword="null"/>.</para>
-		/// <para>-or-</para>
-		/// <para><paramref name="buffer"/> is <see langword="null"/>.</para>
-		/// </exception>
-		/// <exception cref="System.ArgumentOutOfRangeException">
-		/// <paramref name="startIndex"/> and <paramref name="length"/> do not specify
-		/// a valid range in the byte array.
-		/// </exception>
-		/// <exception cref="MimeKit.ParseException">
-		/// The <paramref name="buffer"/> could not be parsed.
-		/// </exception>
-		public static ContentType Parse (ParserOptions options, byte[] buffer, int startIndex, int length)
-		{
-			ParseUtils.ValidateArguments (options, buffer, startIndex, length);
-
-			int index = startIndex;
-
-			TryParse (options, buffer, ref index, startIndex + length, true, out var type);
-
-			return type!; // we throw on error
-		}
-
-		/// <summary>
-		/// Parse the specified input buffer into a new instance of the <see cref="ContentType"/> class.
-		/// </summary>
-		/// <remarks>
-		/// Parses a Content-Type value from the supplied buffer starting at the given index
-		/// and spanning across the specified number of bytes.
-		/// </remarks>
-		/// <returns>The parsed <see cref="ContentType"/>.</returns>
-		/// <param name="buffer">The input buffer.</param>
-		/// <param name="startIndex">The start index of the buffer.</param>
-		/// <param name="length">The length of the buffer.</param>
-		/// <exception cref="System.ArgumentNullException">
-		/// <paramref name="buffer"/> is <see langword="null"/>.
-		/// </exception>
-		/// <exception cref="System.ArgumentOutOfRangeException">
-		/// <paramref name="startIndex"/> and <paramref name="length"/> do not specify
-		/// a valid range in the byte array.
-		/// </exception>
-		/// <exception cref="MimeKit.ParseException">
-		/// The <paramref name="buffer"/> could not be parsed.
-		/// </exception>
-		public static ContentType Parse (byte[] buffer, int startIndex, int length)
-		{
-			return Parse (ParserOptions.Default, buffer, startIndex, length);
-		}
-
-		/// <summary>
-		/// Parse the specified input buffer into a new instance of the <see cref="ContentType"/> class.
-		/// </summary>
-		/// <remarks>
-		/// Parses a Content-Type value from the supplied buffer starting at the specified index.
-		/// </remarks>
-		/// <returns>The parsed <see cref="ContentType"/>.</returns>
-		/// <param name="options">The parser options.</param>
-		/// <param name="buffer">The input buffer.</param>
-		/// <param name="startIndex">The start index of the buffer.</param>
-		/// <exception cref="System.ArgumentNullException">
-		/// <para><paramref name="options"/> is <see langword="null"/>.</para>
-		/// <para>-or-</para>
-		/// <para><paramref name="buffer"/> is <see langword="null"/>.</para>
-		/// </exception>
-		/// <exception cref="System.ArgumentOutOfRangeException">
-		/// <paramref name="startIndex"/> is out of range.
-		/// </exception>
-		/// <exception cref="MimeKit.ParseException">
-		/// The <paramref name="buffer"/> could not be parsed.
-		/// </exception>
-		public static ContentType Parse (ParserOptions options, byte[] buffer, int startIndex)
-		{
-			ParseUtils.ValidateArguments (options, buffer, startIndex);
-
-			int index = startIndex;
-
-			TryParse (options, buffer, ref index, buffer.Length, true, out var type);
-
-			return type!; // we throw on error
-		}
-
-		/// <summary>
-		/// Parse the specified input buffer into a new instance of the <see cref="ContentType"/> class.
-		/// </summary>
-		/// <remarks>
-		/// Parses a Content-Type value from the supplied buffer starting at the specified index.
-		/// </remarks>
-		/// <returns>The parsed <see cref="ContentType"/>.</returns>
-		/// <param name="buffer">The input buffer.</param>
-		/// <param name="startIndex">The start index of the buffer.</param>
-		/// <exception cref="System.ArgumentNullException">
-		/// <paramref name="buffer"/> is <see langword="null"/>.
-		/// </exception>
-		/// <exception cref="System.ArgumentOutOfRangeException">
-		/// <paramref name="startIndex"/> is out of range.
-		/// </exception>
-		/// <exception cref="MimeKit.ParseException">
-		/// The <paramref name="buffer"/> could not be parsed.
-		/// </exception>
-		public static ContentType Parse (byte[] buffer, int startIndex)
-		{
-			return Parse (ParserOptions.Default, buffer, startIndex);
-		}
-
-		/// <summary>
-		/// Parse the specified input buffer into a new instance of the <see cref="ContentType"/> class.
-		/// </summary>
-		/// <remarks>
-		/// Parses a Content-Type value from the specified buffer.
-		/// </remarks>
-		/// <returns>The parsed <see cref="ContentType"/>.</returns>
-		/// <param name="options">The parser options.</param>
-		/// <param name="buffer">The input buffer.</param>
-		/// <exception cref="System.ArgumentNullException">
-		/// <para><paramref name="options"/> is <see langword="null"/>.</para>
-		/// <para>-or-</para>
-		/// <para><paramref name="buffer"/> is <see langword="null"/>.</para>
-		/// </exception>
-		/// <exception cref="MimeKit.ParseException">
-		/// The <paramref name="buffer"/> could not be parsed.
-		/// </exception>
-		public static ContentType Parse (ParserOptions options, byte[] buffer)
-		{
-			ParseUtils.ValidateArguments (options, buffer);
-
-			int index = 0;
-
-			TryParse (options, buffer, ref index, buffer.Length, true, out var type);
-
-			return type!; // we throw on error
-		}
-
-		/// <summary>
-		/// Parse the specified input buffer into a new instance of the <see cref="ContentType"/> class.
-		/// </summary>
-		/// <remarks>
-		/// Parses a Content-Type value from the specified buffer.
-		/// </remarks>
-		/// <returns>The parsed <see cref="ContentType"/>.</returns>
-		/// <param name="buffer">The input buffer.</param>
-		/// <exception cref="System.ArgumentNullException">
-		/// <paramref name="buffer"/> is <see langword="null"/>.
-		/// </exception>
-		/// <exception cref="MimeKit.ParseException">
-		/// The <paramref name="buffer"/> could not be parsed.
-		/// </exception>
-		public static ContentType Parse (byte[] buffer)
-		{
-			return Parse (ParserOptions.Default, buffer);
-		}
-
-		/// <summary>
-		/// Parse the specified text into a new instance of the <see cref="ContentType"/> class.
-		/// </summary>
-		/// <remarks>
-		/// Parses a Content-Type value from the specified text.
-		/// </remarks>
-		/// <returns>The parsed <see cref="ContentType"/>.</returns>
-		/// <param name="options">The parser options.</param>
-		/// <param name="text">The text.</param>
-		/// <exception cref="System.ArgumentNullException">
-		/// <para><paramref name="options"/> is <see langword="null"/>.</para>
-		/// <para>-or-</para>
-		/// <para><paramref name="text"/> is <see langword="null"/>.</para>
 		/// </exception>
 		/// <exception cref="MimeKit.ParseException">
 		/// The <paramref name="text"/> could not be parsed.
 		/// </exception>
-		public static ContentType Parse (ParserOptions options, string text)
-		{
-			ParseUtils.ValidateArguments (options, text);
-
-			var buffer = Encoding.UTF8.GetBytes (text);
-			int index = 0;
-
-			TryParse (options, buffer, ref index, buffer.Length, true, out var type);
-
-			return type!; // we throw on error
-		}
-
-		/// <summary>
-		/// Parse the specified text into a new instance of the <see cref="ContentType"/> class.
-		/// </summary>
-		/// <remarks>
-		/// Parses a Content-Type value from the specified text.
-		/// </remarks>
-		/// <returns>The parsed <see cref="ContentType"/>.</returns>
-		/// <param name="text">The text.</param>
-		/// <exception cref="System.ArgumentNullException">
-		/// <paramref name="text"/> is <see langword="null"/>.
-		/// </exception>
-		/// <exception cref="MimeKit.ParseException">
-		/// The <paramref name="text"/> could not be parsed.
-		/// </exception>
 		public static ContentType Parse (string text)
 		{
 			return Parse (ParserOptions.Default, text);
