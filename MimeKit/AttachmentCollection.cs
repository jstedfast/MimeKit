﻿//
// AttachmentCollection.cs
//
// Author: Jeffrey Stedfast <jestedfa@microsoft.com>
//
// Copyright (c) 2013-2025 .NET Foundation and Contributors
//
// Permission is hereby granted, free of charge, to any person obtaining a copy
// of this software and associated documentation files (the "Software"), to deal
// in the Software without restriction, including without limitation the rights
// to use, copy, modify, merge, publish, distribute, sublicense, and/or sell
// copies of the Software, and to permit persons to whom the Software is
// furnished to do so, subject to the following conditions:
//
// The above copyright notice and this permission notice shall be included in
// all copies or substantial portions of the Software.
//
// THE SOFTWARE IS PROVIDED "AS IS", WITHOUT WARRANTY OF ANY KIND, EXPRESS OR
// IMPLIED, INCLUDING BUT NOT LIMITED TO THE WARRANTIES OF MERCHANTABILITY,
// FITNESS FOR A PARTICULAR PURPOSE AND NONINFRINGEMENT. IN NO EVENT SHALL THE
// AUTHORS OR COPYRIGHT HOLDERS BE LIABLE FOR ANY CLAIM, DAMAGES OR OTHER
// LIABILITY, WHETHER IN AN ACTION OF CONTRACT, TORT OR OTHERWISE, ARISING FROM,
// OUT OF OR IN CONNECTION WITH THE SOFTWARE OR THE USE OR OTHER DEALINGS IN
// THE SOFTWARE.
//

#nullable enable

using System;
using System.IO;
using System.Buffers;
using System.Threading;
using System.Collections;
using System.Threading.Tasks;
using System.Collections.Generic;

using MimeKit.IO;
using MimeKit.IO.Filters;

namespace MimeKit {
	/// <summary>
	/// A collection of attachments.
	/// </summary>
	/// <remarks>
	/// The <see cref="AttachmentCollection"/> is only used when building a message body with a <see cref="BodyBuilder"/>.
	/// </remarks>
	/// <example>
	/// <code language="c#" source="Examples\BodyBuilder.cs" region="Complex" />
	/// </example>
	public class AttachmentCollection : IList<MimeEntity>
	{
		const int BufferLength = 4096;

		readonly List<MimeEntity> attachments;
		readonly bool linked;

		/// <summary>
		/// Initialize a new instance of the <see cref="AttachmentCollection"/> class.
		/// </summary>
		/// <remarks>
		/// <para>Creates a new <see cref="AttachmentCollection"/>.</para>
		/// <para>If <paramref name="linkedResources"/> is <see langword="true" />, then the attachments
		/// are treated as if they are linked to another <see cref="MimePart"/>.</para>
		/// </remarks>
		/// <param name="linkedResources">If set to <see langword="true" />; the attachments are treated as linked resources.</param>
		public AttachmentCollection (bool linkedResources)
		{
			attachments = new List<MimeEntity> ();
			linked = linkedResources;
		}

		/// <summary>
		/// Initialize a new instance of the <see cref="AttachmentCollection"/> class.
		/// </summary>
		/// <remarks>
		/// Creates a new <see cref="AttachmentCollection"/>.
		/// </remarks>
		public AttachmentCollection () : this (false)
		{
		}

		#region IList implementation

		/// <summary>
		/// Get the number of attachments currently in the collection.
		/// </summary>
		/// <remarks>
		/// Indicates the number of attachments in the collection.
		/// </remarks>
		/// <value>The number of attachments.</value>
		public int Count {
			get { return attachments.Count; }
		}

		/// <summary>
		/// Get whther or not the collection is read-only.
		/// </summary>
		/// <remarks>
		/// A <see cref="AttachmentCollection"/> is never read-only.
		/// </remarks>
		/// <value><see langword="true" /> if the collection is read only; otherwise, <see langword="false" />.</value>
		public bool IsReadOnly {
			get { return false; }
		}

		/// <summary>
		/// Get or set the <see cref="MimeEntity"/> at the specified index.
		/// </summary>
		/// <remarks>
		/// <para>Gets or sets the <see cref="MimeEntity"/> at the specified index.</para>
		/// <note type="note">It is the responsibility of the caller to dispose the original entity at the specified <paramref name="index"/>.</note>
		/// </remarks>
		/// <value>The attachment at the specified index.</value>
		/// <param name="index">The index.</param>
		/// <exception cref="System.ArgumentNullException">
		/// <paramref name="value"/> is <see langword="null"/>.
		/// </exception>
		/// <exception cref="System.ArgumentOutOfRangeException">
		/// <paramref name="index"/> is out of range.
		/// </exception>
		public MimeEntity this [int index] {
			get {
				if (index < 0 || index >= Count)
					throw new ArgumentOutOfRangeException (nameof (index));

				return attachments[index];
			}
			set {
				if (index < 0 || index >= Count)
					throw new ArgumentOutOfRangeException (nameof (index));

				if (value is null)
					throw new ArgumentNullException (nameof (value));

				attachments[index] = value;
			}
		}

		static void LoadContent (MimePart attachment, Stream stream, bool copyStream, CancellationToken cancellationToken)
		{
			cancellationToken.ThrowIfCancellationRequested ();

			Stream? copiedContent = copyStream ? new MemoryBlockStream () : null;

			try {
				if (attachment.ContentType.IsMimeType ("text", "*")) {
					var buf = ArrayPool<byte>.Shared.Rent (BufferLength);
					var filter = new BestEncodingFilter ();
					int index, length;
					int nread;

					try {
						while ((nread = stream.Read (buf, 0, BufferLength)) > 0) {
							cancellationToken.ThrowIfCancellationRequested ();
							filter.Filter (buf, 0, nread, out index, out length);
							copiedContent?.Write (buf, 0, nread);
						}

						filter.Flush (buf, 0, 0, out index, out length);
					} finally {
						ArrayPool<byte>.Shared.Return (buf);
					}

					attachment.ContentTransferEncoding = filter.GetBestEncoding (EncodingConstraint.SevenBit);
				} else {
					attachment.ContentTransferEncoding = ContentEncoding.Base64;

					if (copiedContent != null)
						stream.CopyTo (copiedContent, 4096);
				}

				if (copiedContent != null)
					copiedContent.Position = 0;
				else
					stream.Position = 0;

				attachment.Content = new MimeContent (copiedContent ?? stream);
			} catch {
<<<<<<< HEAD
				copiedContent?.Dispose ();
=======
				attachment.Dispose ();
				content?.Dispose ();
>>>>>>> 08a1208c
				throw;
			}
		}

		static async Task LoadContentAsync (MimePart attachment, Stream stream, bool copyStream, CancellationToken cancellationToken)
		{
			cancellationToken.ThrowIfCancellationRequested ();

			Stream? copiedContent = copyStream ? new MemoryBlockStream () : null;

			try {
				if (attachment.ContentType.IsMimeType ("text", "*")) {
					var buf = ArrayPool<byte>.Shared.Rent (BufferLength);
					var filter = new BestEncodingFilter ();
					int index, length;
					int nread;

					try {
						while ((nread = await stream.ReadAsync (buf, 0, BufferLength, cancellationToken).ConfigureAwait (false)) > 0) {
							cancellationToken.ThrowIfCancellationRequested ();
							filter.Filter (buf, 0, nread, out index, out length);
							copiedContent?.Write (buf, 0, nread);
						}

						filter.Flush (buf, 0, 0, out index, out length);
					} finally {
						ArrayPool<byte>.Shared.Return (buf);
					}

					attachment.ContentTransferEncoding = filter.GetBestEncoding (EncodingConstraint.SevenBit);
				} else {
					attachment.ContentTransferEncoding = ContentEncoding.Base64;

					if (copiedContent != null)
						await stream.CopyToAsync (copiedContent, 4096, cancellationToken).ConfigureAwait (false);
				}

				if (copiedContent != null)
					copiedContent.Position = 0;
				else
					stream.Position = 0;

				attachment.Content = new MimeContent (copiedContent ?? stream);
			} catch {
<<<<<<< HEAD
				copiedContent?.Dispose ();
=======
				attachment.Dispose ();
				content?.Dispose ();
>>>>>>> 08a1208c
				throw;
			}
		}

		static ContentType GetMimeType (string fileName)
		{
			var mimeType = MimeTypes.GetMimeType (fileName);

			return ContentType.Parse (mimeType);
		}

		static string GetFileName (string path)
		{
			int index = path.LastIndexOf (Path.DirectorySeparatorChar);

			return index > 0 ? path.Substring (index + 1) : path;
		}

		MimeEntity CreateAttachment (ContentType contentType, bool autoDetected, string path, Stream stream, bool copyStream, CancellationToken cancellationToken)
		{
			var fileName = GetFileName (path);
			MimeEntity? attachment = null;

			if (contentType.IsMimeType ("message", "rfc822")) {
				long position = stream.CanSeek ? stream.Position : 0;

				try {
					var message = MimeMessage.Load (stream, cancellationToken);

					if (!copyStream)
						stream.Dispose ();

					attachment = new MessagePart { Message = message };
				} catch (FormatException) {
					if (autoDetected && stream.CanSeek) {
						// If the contentType was auto-detected and the stream is seekable, fall back to attaching this content as a generic stream
						contentType = new ContentType ("application", "octet-stream");
						stream.Position = position;
					} else {
						throw;
					}
				}
			}

			if (attachment is null) {
				MimePart part;

				if (contentType.IsMimeType ("text", "*")) {
					// TODO: should we try to auto-detect charsets if no charset parameter is specified?
					part = new TextPart (contentType);
				} else {
					part = new MimePart (contentType);
				}

				LoadContent (part, stream, copyStream, cancellationToken);
				attachment = part;
			}

			attachment.ContentDisposition = new ContentDisposition (linked ? ContentDisposition.Inline : ContentDisposition.Attachment) {
				FileName = fileName
			};
			attachment.ContentType.Name = fileName;

			if (linked)
				attachment.ContentLocation = new Uri (fileName, UriKind.Relative);

			return attachment;
		}

		async Task<MimeEntity> CreateAttachmentAsync (ContentType contentType, bool autoDetected, string path, Stream stream, bool copyStream, CancellationToken cancellationToken)
		{
			var fileName = GetFileName (path);
			MimeEntity? attachment = null;

			if (contentType.IsMimeType ("message", "rfc822")) {
				long position = stream.CanSeek ? stream.Position : 0;

				try {
					var message = await MimeMessage.LoadAsync (stream, cancellationToken).ConfigureAwait (false);

					if (!copyStream)
						stream.Dispose ();

					attachment = new MessagePart { Message = message };
				} catch (FormatException) {
					if (autoDetected && stream.CanSeek) {
						// If the contentType was auto-detected and the stream is seekable, fall back to attaching this content as a generic stream
						contentType = new ContentType ("application", "octet-stream");
						stream.Position = position;
					} else {
						throw;
					}
				}
			}

			if (attachment is null) {
				MimePart part;

				if (contentType.IsMimeType ("text", "*")) {
					// TODO: should we try to auto-detect charsets if no charset parameter is specified?
					part = new TextPart (contentType);
				} else {
					part = new MimePart (contentType);
				}

				await LoadContentAsync (part, stream, copyStream, cancellationToken).ConfigureAwait (false);
				attachment = part;
			}

			attachment.ContentDisposition = new ContentDisposition (linked ? ContentDisposition.Inline : ContentDisposition.Attachment) {
				FileName = fileName
			};
			attachment.ContentType.Name = fileName;

			if (linked)
				attachment.ContentLocation = new Uri (fileName, UriKind.Relative);

			return attachment;
		}

		/// <summary>
		/// Add an attachment.
		/// </summary>
		/// <remarks>
		/// <para>Adds the specified data as an attachment using the supplied Content-Type.</para>
		/// <para>The file name parameter is used to set the Content-Location.</para>
		/// <para>For a list of known mime-types and their associated file extensions, see
		/// http://svn.apache.org/repos/asf/httpd/httpd/trunk/docs/conf/mime.types</para>
		/// </remarks>
		/// <returns>The newly added attachment <see cref="MimeEntity"/>.</returns>
		/// <param name="fileName">The name of the file.</param>
		/// <param name="data">The file data.</param>
		/// <param name="contentType">The mime-type of the file.</param>
		/// <exception cref="System.ArgumentNullException">
		/// <para><paramref name="fileName"/> is <see langword="null"/>.</para>
		/// <para>-or-</para>
		/// <para><paramref name="data"/> is <see langword="null"/>.</para>
		/// <para>-or-</para>
		/// <para><paramref name="contentType"/> is <see langword="null"/>.</para>
		/// </exception>
		/// <exception cref="System.ArgumentException">
		/// The specified file path is empty.
		/// </exception>
		public MimeEntity Add (string fileName, byte[] data, ContentType contentType)
		{
			if (fileName is null)
				throw new ArgumentNullException (nameof (fileName));

			if (fileName.Length == 0)
				throw new ArgumentException ("The specified file path is empty.", nameof (fileName));

			if (data is null)
				throw new ArgumentNullException (nameof (data));

			if (contentType is null)
				throw new ArgumentNullException (nameof (contentType));

			var stream = new MemoryStream (data, false);
			var attachment = CreateAttachment (contentType, false, fileName, stream, false, CancellationToken.None);

			attachments.Add (attachment);

			return attachment;
		}

		/// <summary>
		/// Add an attachment.
		/// </summary>
		/// <remarks>
		/// <para>Adds the specified data as an attachment using the supplied Content-Type.</para>
		/// <para>The file name parameter is used to set the Content-Location.</para>
		/// <para>For a list of known mime-types and their associated file extensions, see
		/// http://svn.apache.org/repos/asf/httpd/httpd/trunk/docs/conf/mime.types</para>
		/// </remarks>
		/// <returns>The newly added attachment <see cref="MimeEntity"/>.</returns>
		/// <param name="fileName">The name of the file.</param>
		/// <param name="stream">The content stream.</param>
		/// <param name="contentType">The mime-type of the file.</param>
		/// <param name="cancellationToken">The cancellation token.</param>
		/// <exception cref="System.ArgumentNullException">
		/// <para><paramref name="fileName"/> is <see langword="null"/>.</para>
		/// <para>-or-</para>
		/// <para><paramref name="stream"/> is <see langword="null"/>.</para>
		/// <para>-or-</para>
		/// <para><paramref name="contentType"/> is <see langword="null"/>.</para>
		/// </exception>
		/// <exception cref="System.ArgumentException">
		/// The specified file path is empty.
		/// </exception>
		/// <exception cref="System.IO.IOException">
		/// An I/O error occurred.
		/// </exception>
		/// <exception cref="OperationCanceledException">
		/// The operation was canceled via the cancellation token.
		/// </exception>
		public MimeEntity Add (string fileName, Stream stream, ContentType contentType, CancellationToken cancellationToken = default)
		{
			if (fileName is null)
				throw new ArgumentNullException (nameof (fileName));

			if (fileName.Length == 0)
				throw new ArgumentException ("The specified file path is empty.", nameof (fileName));

			if (stream is null)
				throw new ArgumentNullException (nameof (stream));

			if (contentType is null)
				throw new ArgumentNullException (nameof (contentType));

			var attachment = CreateAttachment (contentType, false, fileName, stream, true, cancellationToken);

			attachments.Add (attachment);

			return attachment;
		}

		/// <summary>
		/// Asynchronously add an attachment.
		/// </summary>
		/// <remarks>
		/// <para>Asynchronously adds the specified data as an attachment using the supplied Content-Type.</para>
		/// <para>The file name parameter is used to set the Content-Location.</para>
		/// <para>For a list of known mime-types and their associated file extensions, see
		/// http://svn.apache.org/repos/asf/httpd/httpd/trunk/docs/conf/mime.types</para>
		/// </remarks>
		/// <returns>The newly added attachment <see cref="MimeEntity"/>.</returns>
		/// <param name="fileName">The name of the file.</param>
		/// <param name="stream">The content stream.</param>
		/// <param name="contentType">The mime-type of the file.</param>
		/// <param name="cancellationToken">The cancellation token.</param>
		/// <exception cref="System.ArgumentNullException">
		/// <para><paramref name="fileName"/> is <see langword="null"/>.</para>
		/// <para>-or-</para>
		/// <para><paramref name="stream"/> is <see langword="null"/>.</para>
		/// <para>-or-</para>
		/// <para><paramref name="contentType"/> is <see langword="null"/>.</para>
		/// </exception>
		/// <exception cref="System.ArgumentException">
		/// The specified file path is empty.
		/// </exception>
		/// <exception cref="System.IO.IOException">
		/// An I/O error occurred.
		/// </exception>
		/// <exception cref="OperationCanceledException">
		/// The operation was canceled via the cancellation token.
		/// </exception>
		public async Task<MimeEntity> AddAsync (string fileName, Stream stream, ContentType contentType, CancellationToken cancellationToken = default)
		{
			if (fileName is null)
				throw new ArgumentNullException (nameof (fileName));

			if (fileName.Length == 0)
				throw new ArgumentException ("The specified file path is empty.", nameof (fileName));

			if (stream is null)
				throw new ArgumentNullException (nameof (stream));

			if (contentType is null)
				throw new ArgumentNullException (nameof (contentType));

			var attachment = await CreateAttachmentAsync (contentType, false, fileName, stream, true, cancellationToken).ConfigureAwait (false);

			attachments.Add (attachment);

			return attachment;
		}

		/// <summary>
		/// Add an attachment.
		/// </summary>
		/// <remarks>
		/// <para>Adds the data as an attachment, using the specified file name for deducing
		/// the mime-type by extension and for setting the Content-Location.</para>
		/// </remarks>
		/// <returns>The newly added attachment <see cref="MimeEntity"/>.</returns>
		/// <param name="fileName">The name of the file.</param>
		/// <param name="data">The file data to attach.</param>
		/// <exception cref="System.ArgumentNullException">
		/// <para><paramref name="fileName"/> is <see langword="null"/>.</para>
		/// <para>-or-</para>
		/// <para><paramref name="data"/> is <see langword="null"/>.</para>
		/// </exception>
		/// <exception cref="System.ArgumentException">
		/// The specified file path is empty.
		/// </exception>
		public MimeEntity Add (string fileName, byte[] data)
		{
			if (fileName is null)
				throw new ArgumentNullException (nameof (fileName));

			if (fileName.Length == 0)
				throw new ArgumentException ("The specified file path is empty.", nameof (fileName));

			if (data is null)
				throw new ArgumentNullException (nameof (data));

			var stream = new MemoryStream (data, false);
			var attachment = CreateAttachment (GetMimeType (fileName), true, fileName, stream, false, CancellationToken.None);

			attachments.Add (attachment);

			return attachment;
		}

		/// <summary>
		/// Add an attachment.
		/// </summary>
		/// <remarks>
		/// <para>Adds the stream as an attachment, using the specified file name for deducing
		/// the mime-type by extension and for setting the Content-Location.</para>
		/// </remarks>
		/// <returns>The newly added attachment <see cref="MimeEntity"/>.</returns>
		/// <param name="fileName">The name of the file.</param>
		/// <param name="stream">The content stream.</param>
		/// <param name="cancellationToken">The cancellation token.</param>
		/// <exception cref="System.ArgumentNullException">
		/// <para><paramref name="fileName"/> is <see langword="null"/>.</para>
		/// <para>-or-</para>
		/// <para><paramref name="stream"/> is <see langword="null"/>.</para>
		/// </exception>
		/// <exception cref="System.ArgumentException">
		/// The specified file path is empty.
		/// </exception>
		/// <exception cref="System.IO.IOException">
		/// An I/O error occurred.
		/// </exception>
		/// <exception cref="OperationCanceledException">
		/// The operation was canceled via the cancellation token.
		/// </exception>
		public MimeEntity Add (string fileName, Stream stream, CancellationToken cancellationToken = default)
		{
			if (fileName is null)
				throw new ArgumentNullException (nameof (fileName));

			if (fileName.Length == 0)
				throw new ArgumentException ("The specified file path is empty.", nameof (fileName));

			if (stream is null)
				throw new ArgumentNullException (nameof (stream));

			var attachment = CreateAttachment (GetMimeType (fileName), true, fileName, stream, true, cancellationToken);

			attachments.Add (attachment);

			return attachment;
		}

		/// <summary>
		/// Asynchronously add an attachment.
		/// </summary>
		/// <remarks>
		/// <para>Asynchronously adds the stream as an attachment, using the specified file name for deducing
		/// the mime-type by extension and for setting the Content-Location.</para>
		/// </remarks>
		/// <returns>The newly added attachment <see cref="MimeEntity"/>.</returns>
		/// <param name="fileName">The name of the file.</param>
		/// <param name="stream">The content stream.</param>
		/// <param name="cancellationToken">The cancellation token.</param>
		/// <exception cref="System.ArgumentNullException">
		/// <para><paramref name="fileName"/> is <see langword="null"/>.</para>
		/// <para>-or-</para>
		/// <para><paramref name="stream"/> is <see langword="null"/>.</para>
		/// </exception>
		/// <exception cref="System.ArgumentException">
		/// The specified file path is empty.
		/// </exception>
		/// <exception cref="System.IO.IOException">
		/// An I/O error occurred.
		/// </exception>
		/// <exception cref="OperationCanceledException">
		/// The operation was canceled via the cancellation token.
		/// </exception>
		public async Task<MimeEntity> AddAsync (string fileName, Stream stream, CancellationToken cancellationToken = default)
		{
			if (fileName is null)
				throw new ArgumentNullException (nameof (fileName));

			if (fileName.Length == 0)
				throw new ArgumentException ("The specified file path is empty.", nameof (fileName));

			if (stream is null)
				throw new ArgumentNullException (nameof (stream));

			var attachment = await CreateAttachmentAsync (GetMimeType (fileName), true, fileName, stream, true, cancellationToken).ConfigureAwait (false);

			attachments.Add (attachment);

			return attachment;
		}

		/// <summary>
		/// Add an attachment.
		/// </summary>
		/// <remarks>
		/// <para>Adds the specified file as an attachment using the supplied Content-Type.</para>
		/// <para>For a list of known mime-types and their associated file extensions, see
		/// http://svn.apache.org/repos/asf/httpd/httpd/trunk/docs/conf/mime.types</para>
		/// </remarks>
		/// <returns>The newly added attachment <see cref="MimeEntity"/>.</returns>
		/// <param name="fileName">The name of the file.</param>
		/// <param name="contentType">The mime-type of the file.</param>
		/// <param name="cancellationToken">The cancellation token.</param>
		/// <exception cref="System.ArgumentNullException">
		/// <para><paramref name="fileName"/> is <see langword="null"/>.</para>
		/// <para>-or-</para>
		/// <para><paramref name="contentType"/> is <see langword="null"/>.</para>
		/// </exception>
		/// <exception cref="System.ArgumentException">
		/// The specified file path is empty.
		/// </exception>
		/// <exception cref="System.IO.FileNotFoundException">
		/// The specified file could not be found.
		/// </exception>
		/// <exception cref="System.UnauthorizedAccessException">
		/// The user does not have access to read the specified file.
		/// </exception>
		/// <exception cref="System.IO.IOException">
		/// An I/O error occurred.
		/// </exception>
		/// <exception cref="OperationCanceledException">
		/// The operation was canceled via the cancellation token.
		/// </exception>
		public MimeEntity Add (string fileName, ContentType contentType, CancellationToken cancellationToken = default)
		{
			if (fileName is null)
				throw new ArgumentNullException (nameof (fileName));

			if (fileName.Length == 0)
				throw new ArgumentException ("The specified file path is empty.", nameof (fileName));

			if (contentType is null)
				throw new ArgumentNullException (nameof (contentType));

			using (var stream = File.OpenRead (fileName)) {
				var attachment = CreateAttachment (contentType, false, fileName, stream, true, cancellationToken);

				attachments.Add (attachment);

				return attachment;
			}
		}

		/// <summary>
		/// Asynchronously add an attachment.
		/// </summary>
		/// <remarks>
		/// <para>Asynchronously adds the specified file as an attachment using the supplied Content-Type.</para>
		/// <para>For a list of known mime-types and their associated file extensions, see
		/// http://svn.apache.org/repos/asf/httpd/httpd/trunk/docs/conf/mime.types</para>
		/// </remarks>
		/// <returns>The newly added attachment <see cref="MimeEntity"/>.</returns>
		/// <param name="fileName">The name of the file.</param>
		/// <param name="contentType">The mime-type of the file.</param>
		/// <param name="cancellationToken">The cancellation token.</param>
		/// <exception cref="System.ArgumentNullException">
		/// <para><paramref name="fileName"/> is <see langword="null"/>.</para>
		/// <para>-or-</para>
		/// <para><paramref name="contentType"/> is <see langword="null"/>.</para>
		/// </exception>
		/// <exception cref="System.ArgumentException">
		/// The specified file path is empty.
		/// </exception>
		/// <exception cref="System.IO.FileNotFoundException">
		/// The specified file could not be found.
		/// </exception>
		/// <exception cref="System.UnauthorizedAccessException">
		/// The user does not have access to read the specified file.
		/// </exception>
		/// <exception cref="System.IO.IOException">
		/// An I/O error occurred.
		/// </exception>
		/// <exception cref="OperationCanceledException">
		/// The operation was canceled via the cancellation token.
		/// </exception>
		public async Task<MimeEntity> AddAsync (string fileName, ContentType contentType, CancellationToken cancellationToken = default)
		{
			if (fileName is null)
				throw new ArgumentNullException (nameof (fileName));

			if (fileName.Length == 0)
				throw new ArgumentException ("The specified file path is empty.", nameof (fileName));

			if (contentType is null)
				throw new ArgumentNullException (nameof (contentType));

			using (var stream = File.OpenRead (fileName)) {
				var attachment = await CreateAttachmentAsync (contentType, false, fileName, stream, true, cancellationToken).ConfigureAwait (false);

				attachments.Add (attachment);

				return attachment;
			}
		}

		/// <summary>
		/// Add an attachment.
		/// </summary>
		/// <remarks>
		/// <para>Adds the specified file as an attachment.</para>
		/// </remarks>
		/// <example>
		/// <code language="c#" source="Examples\BodyBuilder.cs" region="Complex" />
		/// </example>
		/// <returns>The newly added attachment <see cref="MimeEntity"/>.</returns>
		/// <param name="fileName">The name of the file.</param>
		/// <param name="cancellationToken">The cancellation token.</param>
		/// <exception cref="System.ArgumentNullException">
		/// <paramref name="fileName"/> is <see langword="null"/>.
		/// </exception>
		/// <exception cref="System.ArgumentException">
		/// <paramref name="fileName"/> is a zero-length string, contains only white space, or
		/// contains one or more invalid characters.
		/// </exception>
		/// <exception cref="System.IO.DirectoryNotFoundException">
		/// <paramref name="fileName"/> is an invalid file path.
		/// </exception>
		/// <exception cref="System.IO.FileNotFoundException">
		/// The specified file path could not be found.
		/// </exception>
		/// <exception cref="System.UnauthorizedAccessException">
		/// The user does not have access to read the specified file.
		/// </exception>
		/// <exception cref="System.IO.IOException">
		/// An I/O error occurred.
		/// </exception>
		/// <exception cref="OperationCanceledException">
		/// The operation was canceled via the cancellation token.
		/// </exception>
		public MimeEntity Add (string fileName, CancellationToken cancellationToken = default)
		{
			if (fileName is null)
				throw new ArgumentNullException (nameof (fileName));

			if (fileName.Length == 0)
				throw new ArgumentException ("The specified file path is empty.", nameof (fileName));

			using (var stream = File.OpenRead (fileName)) {
				var attachment = CreateAttachment (GetMimeType (fileName), true, fileName, stream, true, cancellationToken);

				attachments.Add (attachment);

				return attachment;
			}
		}

		/// <summary>
		/// Asynchronously add an attachment.
		/// </summary>
		/// <remarks>
		/// <para>Asynchronously adds the specified file as an attachment.</para>
		/// </remarks>
		/// <returns>The newly added attachment <see cref="MimeEntity"/>.</returns>
		/// <param name="fileName">The name of the file.</param>
		/// <param name="cancellationToken">The cancellation token.</param>
		/// <exception cref="System.ArgumentNullException">
		/// <paramref name="fileName"/> is <see langword="null"/>.
		/// </exception>
		/// <exception cref="System.ArgumentException">
		/// <paramref name="fileName"/> is a zero-length string, contains only white space, or
		/// contains one or more invalid characters.
		/// </exception>
		/// <exception cref="System.IO.DirectoryNotFoundException">
		/// <paramref name="fileName"/> is an invalid file path.
		/// </exception>
		/// <exception cref="System.IO.FileNotFoundException">
		/// The specified file path could not be found.
		/// </exception>
		/// <exception cref="System.UnauthorizedAccessException">
		/// The user does not have access to read the specified file.
		/// </exception>
		/// <exception cref="System.IO.IOException">
		/// An I/O error occurred.
		/// </exception>
		/// <exception cref="OperationCanceledException">
		/// The operation was canceled via the cancellation token.
		/// </exception>
		public async Task<MimeEntity> AddAsync (string fileName, CancellationToken cancellationToken = default)
		{
			if (fileName is null)
				throw new ArgumentNullException (nameof (fileName));

			if (fileName.Length == 0)
				throw new ArgumentException ("The specified file path is empty.", nameof (fileName));

			using (var stream = File.OpenRead (fileName)) {
				var attachment = await CreateAttachmentAsync (GetMimeType (fileName), true, fileName, stream, true, cancellationToken).ConfigureAwait (false);

				attachments.Add (attachment);

				return attachment;
			}
		}

		/// <summary>
		/// Add an attachment.
		/// </summary>
		/// <remarks>
		/// Adds the specified <see cref="MimePart"/> as an attachment.
		/// </remarks>
		/// <param name="attachment">The attachment.</param>
		/// <exception cref="System.ArgumentNullException">
		/// <paramref name="attachment"/> is <see langword="null"/>.
		/// </exception>
		public void Add (MimeEntity attachment)
		{
			if (attachment is null)
				throw new ArgumentNullException (nameof (attachment));

			attachments.Add (attachment);
		}

		/// <summary>
		/// Clear the attachment collection.
		/// </summary>
		/// <remarks>
		/// Removes all attachments from the collection.
		/// </remarks>
		public void Clear ()
		{
			Clear (false);
		}

		/// <summary>
		/// Clear the attachment collection.
		/// </summary>
		/// <remarks>
		/// Removes all attachments from the collection, optionally disposing them in the process.
		/// </remarks>
		/// <param name="dispose"><see langword="true" /> if all the attachments should be disposed; otherwise, <see langword="false" />.</param>
		public void Clear (bool dispose)
		{
			if (dispose) {
				for (int i = 0; i < attachments.Count; i++)
					attachments[i].Dispose ();
			}

			attachments.Clear ();
		}

		/// <summary>
		/// Check if the collection contains the specified attachment.
		/// </summary>
		/// <remarks>
		/// Determines whether the collection contains the specified attachment.
		/// </remarks>
		/// <returns><see langword="true" /> if the specified attachment exists;
		/// otherwise, <see langword="false" />.</returns>
		/// <param name="attachment">The attachment.</param>
		/// <exception cref="System.ArgumentNullException">
		/// <paramref name="attachment"/> is <see langword="null"/>.
		/// </exception>
		public bool Contains (MimeEntity attachment)
		{
			if (attachment is null)
				throw new ArgumentNullException (nameof (attachment));

			return attachments.Contains (attachment);
		}

		/// <summary>
		/// Copy all the attachments in the collection to an array.
		/// </summary>
		/// <remarks>
		/// Copies all the attachments within the <see cref="AttachmentCollection"/> into the array,
		/// starting at the specified array index.
		/// </remarks>
		/// <param name="array">The array to copy the attachments to.</param>
		/// <param name="arrayIndex">The index into the array.</param>
		/// <exception cref="System.ArgumentNullException">
		/// <paramref name="array"/> is <see langword="null"/>.
		/// </exception>
		/// <exception cref="System.ArgumentOutOfRangeException">
		/// <paramref name="arrayIndex"/> is out of range.
		/// </exception>
		public void CopyTo (MimeEntity[] array, int arrayIndex)
		{
			if (array is null)
				throw new ArgumentNullException (nameof (array));

			if (arrayIndex < 0 || arrayIndex >= array.Length)
				throw new ArgumentOutOfRangeException (nameof (arrayIndex));

			attachments.CopyTo (array, arrayIndex);
		}

		/// <summary>
		/// Get the index of the requested attachment, if it exists.
		/// </summary>
		/// <remarks>
		/// Finds the index of the specified attachment, if it exists.
		/// </remarks>
		/// <returns>The index of the requested attachment; otherwise <value>-1</value>.</returns>
		/// <param name="attachment">The attachment.</param>
		/// <exception cref="System.ArgumentNullException">
		/// <paramref name="attachment"/> is <see langword="null"/>.
		/// </exception>
		public int IndexOf (MimeEntity attachment)
		{
			if (attachment is null)
				throw new ArgumentNullException (nameof (attachment));

			return attachments.IndexOf (attachment);
		}

		/// <summary>
		/// Insert an attachment at the given index.
		/// </summary>
		/// <remarks>
		/// Inserts the attachment at the specified index.
		/// </remarks>
		/// <param name="index">The index to insert the attachment.</param>
		/// <param name="attachment">The attachment.</param>
		/// <exception cref="System.ArgumentNullException">
		/// <paramref name="attachment"/> is <see langword="null"/>.
		/// </exception>
		/// <exception cref="System.ArgumentOutOfRangeException">
		/// <paramref name="index"/> is out of range.
		/// </exception>
		public void Insert (int index, MimeEntity attachment)
		{
			if (index < 0 || index >= Count)
				throw new ArgumentOutOfRangeException (nameof (index));

			if (attachment is null)
				throw new ArgumentNullException (nameof (attachment));

			attachments.Insert (index, attachment);
		}

		/// <summary>
		/// Remove an attachment.
		/// </summary>
		/// <remarks>
		/// Removes the specified attachment.
		/// </remarks>
		/// <returns><see langword="true" /> if the attachment was removed; otherwise, <see langword="false" />.</returns>
		/// <param name="attachment">The attachment.</param>
		/// <exception cref="System.ArgumentNullException">
		/// <paramref name="attachment"/> is <see langword="null"/>.
		/// </exception>
		public bool Remove (MimeEntity attachment)
		{
			if (attachment is null)
				throw new ArgumentNullException (nameof (attachment));

			return attachments.Remove (attachment);
		}

		/// <summary>
		/// Remove the attachment at the specified index.
		/// </summary>
		/// <remarks>
		/// <para>Removes the attachment at the specified index.</para>
		/// <note type="note">It is the responsibility of the caller to dispose the entity at the specified <paramref name="index"/>.</note>
		/// </remarks>
		/// <param name="index">The index.</param>
		/// <exception cref="System.ArgumentOutOfRangeException">
		/// <paramref name="index"/> is out of range.
		/// </exception>
		public void RemoveAt (int index)
		{
			if (index < 0 || index >= Count)
				throw new ArgumentOutOfRangeException (nameof (index));

			attachments.RemoveAt (index);
		}

		#endregion

		#region IEnumerable implementation

		/// <summary>
		/// Get an enumerator for the list of attachments.
		/// </summary>
		/// <remarks>
		/// Gets an enumerator for the list of attachments.
		/// </remarks>
		/// <returns>The enumerator.</returns>
		public IEnumerator<MimeEntity> GetEnumerator ()
		{
			return attachments.GetEnumerator ();
		}

		#endregion

		#region IEnumerable implementation

		/// <summary>
		/// Get an enumerator for the list of attachments.
		/// </summary>
		/// <remarks>
		/// Gets an enumerator for the list of attachments.
		/// </remarks>
		/// <returns>The enumerator.</returns>
		IEnumerator IEnumerable.GetEnumerator ()
		{
			return GetEnumerator ();
		}

		#endregion
	}
}<|MERGE_RESOLUTION|>--- conflicted
+++ resolved
@@ -176,12 +176,8 @@
 
 				attachment.Content = new MimeContent (copiedContent ?? stream);
 			} catch {
-<<<<<<< HEAD
+				attachment.Dispose ();
 				copiedContent?.Dispose ();
-=======
-				attachment.Dispose ();
-				content?.Dispose ();
->>>>>>> 08a1208c
 				throw;
 			}
 		}
@@ -226,12 +222,8 @@
 
 				attachment.Content = new MimeContent (copiedContent ?? stream);
 			} catch {
-<<<<<<< HEAD
+				attachment.Dispose ();
 				copiedContent?.Dispose ();
-=======
-				attachment.Dispose ();
-				content?.Dispose ();
->>>>>>> 08a1208c
 				throw;
 			}
 		}
