﻿//
// DkimRelaxedBodyFilter.cs
//
// Author: Jeffrey Stedfast <jestedfa@microsoft.com>
//
// Copyright (c) 2013-2022 .NET Foundation and Contributors
//
// Permission is hereby granted, free of charge, to any person obtaining a copy
// of this software and associated documentation files (the "Software"), to deal
// in the Software without restriction, including without limitation the rights
// to use, copy, modify, merge, publish, distribute, sublicense, and/or sell
// copies of the Software, and to permit persons to whom the Software is
// furnished to do so, subject to the following conditions:
//
// The above copyright notice and this permission notice shall be included in
// all copies or substantial portions of the Software.
//
// THE SOFTWARE IS PROVIDED "AS IS", WITHOUT WARRANTY OF ANY KIND, EXPRESS OR
// IMPLIED, INCLUDING BUT NOT LIMITED TO THE WARRANTIES OF MERCHANTABILITY,
// FITNESS FOR A PARTICULAR PURPOSE AND NONINFRINGEMENT. IN NO EVENT SHALL THE
// AUTHORS OR COPYRIGHT HOLDERS BE LIABLE FOR ANY CLAIM, DAMAGES OR OTHER
// LIABILITY, WHETHER IN AN ACTION OF CONTRACT, TORT OR OTHERWISE, ARISING FROM,
// OUT OF OR IN CONNECTION WITH THE SOFTWARE OR THE USE OR OTHER DEALINGS IN
// THE SOFTWARE.
//

using System;

using MimeKit.Utils;

namespace MimeKit.Cryptography {
	/// <summary>
	/// A filter for the DKIM relaxed body canonicalization.
	/// </summary>
	/// <remarks>
	/// A filter for the DKIM relaxed body canonicalization.
	/// </remarks>
	class DkimRelaxedBodyFilter : DkimBodyFilter
	{
		bool lwsp, cr;

		/// <summary>
		/// Initialize a new instance of the <see cref="DkimRelaxedBodyFilter"/> class.
		/// </summary>
		/// <remarks>
		/// Creates a new <see cref="DkimRelaxedBodyFilter"/>.
		/// </remarks>
		public DkimRelaxedBodyFilter ()
		{
			LastWasNewLine = true;
			IsEmptyLine = true;
		}

		int Filter (ReadOnlySpan<byte> input, Span<byte> output)
		{
			int count = 0;
			int outputIndex = 0;

			foreach (byte c in input) {
				if (c == (byte) '\n') {
					if (IsEmptyLine) {
						EmptyLines++;
					} else {
						if (cr) {
							output[outputIndex++] = (byte) '\r';
							count++;
						}

						output[outputIndex++] = (byte) '\n';
						LastWasNewLine = true;
						IsEmptyLine = true;
						count++;
					}

					lwsp = false;
					cr = false;
				} else {
					if (cr) {
						output[outputIndex++] = (byte) '\r';
						cr = false;
						count++;
					}

					if (c == (byte) '\r') {
						lwsp = false;
						cr = true;
					} else if (c.IsBlank ()) {
						lwsp = true;
					} else {
						if (EmptyLines > 0) {
							// unwind our collection of empty lines
							while (EmptyLines > 0) {
								output[outputIndex++] = (byte) '\r';
								output[outputIndex++] = (byte) '\n';
								EmptyLines--;
								count += 2;
							}
						}

						if (lwsp) {
							// collapse lwsp to a single space
							output[outputIndex++] = (byte) ' ';
							lwsp = false;
							count++;
						}

						LastWasNewLine = false;
						IsEmptyLine = false;

						output[outputIndex++] = c;
						count++;
					}
				}
			}

			return count;
		}

		/// <summary>
		/// Filter the specified input.
		/// </summary>
		/// <remarks>
		/// Filters the specified input buffer starting at the given index,
		/// spanning across the specified number of bytes.
		/// </remarks>
		/// <returns>The filtered output.</returns>
		/// <param name="input">The input buffer.</param>
		/// <param name="startIndex">The starting index of the input buffer.</param>
		/// <param name="length">The length of the input buffer, starting at <paramref name="startIndex"/>.</param>
		/// <param name="outputIndex">The output index.</param>
		/// <param name="outputLength">The output length.</param>
		/// <param name="flush">If set to <c>true</c>, all internally buffered data should be flushed to the output buffer.</param>
		protected override byte[] Filter (byte[] input, int startIndex, int length, out int outputIndex, out int outputLength, bool flush)
		{
			EnsureOutputSize (length + (lwsp ? 1 : 0) + (EmptyLines * 2) + (cr ? 1 : 0) + 1, false);

<<<<<<< HEAD
			outputLength = Filter (input.AsSpan(startIndex, length), OutputBuffer.AsSpan());
=======
			outputLength = Filter (input.AsSpan (startIndex, length), OutputBuffer.AsSpan ());
>>>>>>> 72da6688
			outputIndex = 0;

			return OutputBuffer;
		}

		/// <summary>
		/// Resets the filter.
		/// </summary>
		/// <remarks>
		/// Resets the filter.
		/// </remarks>
		public override void Reset ()
		{
			LastWasNewLine = true;
			IsEmptyLine = true;
			EmptyLines = 0;
			lwsp = false;
			cr = false;

			base.Reset ();
		}
	}
}<|MERGE_RESOLUTION|>--- conflicted
+++ resolved
@@ -134,11 +134,7 @@
 		{
 			EnsureOutputSize (length + (lwsp ? 1 : 0) + (EmptyLines * 2) + (cr ? 1 : 0) + 1, false);
 
-<<<<<<< HEAD
-			outputLength = Filter (input.AsSpan(startIndex, length), OutputBuffer.AsSpan());
-=======
 			outputLength = Filter (input.AsSpan (startIndex, length), OutputBuffer.AsSpan ());
->>>>>>> 72da6688
 			outputIndex = 0;
 
 			return OutputBuffer;
