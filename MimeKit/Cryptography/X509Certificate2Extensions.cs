﻿//
// X509Certificate2Extensions.cs
//
// Author: Jeffrey Stedfast <jestedfa@microsoft.com>
//
// Copyright (c) 2013-2025 .NET Foundation and Contributors
//
// Permission is hereby granted, free of charge, to any person obtaining a copy
// of this software and associated documentation files (the "Software"), to deal
// in the Software without restriction, including without limitation the rights
// to use, copy, modify, merge, publish, distribute, sublicense, and/or sell
// copies of the Software, and to permit persons to whom the Software is
// furnished to do so, subject to the following conditions:
//
// The above copyright notice and this permission notice shall be included in
// all copies or substantial portions of the Software.
//
// THE SOFTWARE IS PROVIDED "AS IS", WITHOUT WARRANTY OF ANY KIND, EXPRESS OR
// IMPLIED, INCLUDING BUT NOT LIMITED TO THE WARRANTIES OF MERCHANTABILITY,
// FITNESS FOR A PARTICULAR PURPOSE AND NONINFRINGEMENT. IN NO EVENT SHALL THE
// AUTHORS OR COPYRIGHT HOLDERS BE LIABLE FOR ANY CLAIM, DAMAGES OR OTHER
// LIABILITY, WHETHER IN AN ACTION OF CONTRACT, TORT OR OTHERWISE, ARISING FROM,
// OUT OF OR IN CONNECTION WITH THE SOFTWARE OR THE USE OR OTHER DEALINGS IN
// THE SOFTWARE.
//

using System;
using System.Collections.Generic;
using System.Security.Cryptography;
using System.Security.Cryptography.X509Certificates;

using Org.BouncyCastle.Asn1;
using Org.BouncyCastle.Crypto;
using Org.BouncyCastle.Asn1.X509;
using Org.BouncyCastle.Security;

using X509Certificate = Org.BouncyCastle.X509.X509Certificate;
using X509Certificate2 = System.Security.Cryptography.X509Certificates.X509Certificate2;
using X509Extension = System.Security.Cryptography.X509Certificates.X509Extension;

namespace MimeKit.Cryptography {
	/// <summary>
	/// Extension methods for X509Certificate2.
	/// </summary>
	/// <remarks>
	/// Extension methods for X509Certificate2.
	/// </remarks>
	public static class X509Certificate2Extensions
	{
		/// <summary>
		/// Convert an X509Certificate2 into a BouncyCastle X509Certificate.
		/// </summary>
		/// <remarks>
		/// Converts an X509Certificate2 into a BouncyCastle X509Certificate.
		/// </remarks>
		/// <returns>The bouncy castle certificate.</returns>
		/// <param name="certificate">The certificate.</param>
		/// <exception cref="System.ArgumentNullException">
		/// <paramref name="certificate"/> is <see langword="null"/>.
		/// </exception>
		public static X509Certificate AsBouncyCastleCertificate (this X509Certificate2 certificate)
		{
			if (certificate == null)
				throw new ArgumentNullException (nameof (certificate));

			try {
				return DotNetUtilities.FromX509Certificate (certificate);
			} catch {
				throw new ArgumentException ("Cannot convert X509Certificate2 to a BouncyCastle X509Certificate.", nameof (certificate));
			}
		}

		/// <summary>
		/// Gets the public key algorithm for the certificate.
		/// </summary>
		/// <remarks>
		/// Gets the public key algorithm for the ceretificate.
		/// </remarks>
		/// <returns>The public key algorithm.</returns>
		/// <param name="certificate">The certificate.</param>
		/// <exception cref="System.ArgumentNullException">
		/// <paramref name="certificate"/> is <see langword="null"/>.
		/// </exception>
		public static PublicKeyAlgorithm GetPublicKeyAlgorithm (this X509Certificate2 certificate)
		{
			if (certificate == null)
				throw new ArgumentNullException (nameof (certificate));

			var identifier = certificate.GetKeyAlgorithm ();
			var oid = new Oid (identifier);

			switch (oid.FriendlyName) {
			case "DSA": return PublicKeyAlgorithm.Dsa;
			case "RSA": return PublicKeyAlgorithm.RsaGeneral;
			case "ECC": return PublicKeyAlgorithm.EllipticCurve;
			case "DH": return PublicKeyAlgorithm.DiffieHellman;
			default: return PublicKeyAlgorithm.None;
			}
		}

		static string[] GetSubjectAlternativeNames (X509Certificate2 certificate, int tagNo)
		{
			X509Extension? alt = null;

			foreach (var extension in certificate.Extensions) {
				if (extension.Oid?.Value == X509Extensions.SubjectAlternativeName.Id) {
					alt = extension;
					break;
				}
			}

			if (alt == null)
				return Array.Empty<string> ();

			var seq = Asn1Sequence.GetInstance (alt.RawData);
			var names = new string[seq.Count];
			int count = 0;

			foreach (Asn1Encodable encodable in seq) {
				var name = GeneralName.GetInstance (encodable);
				if (name.TagNo == tagNo)
					names[count++] = ((IAsn1String) name.Name).GetString ();
			}

			if (count == 0)
				return Array.Empty<string> ();

			if (count < names.Length)
				Array.Resize (ref names, count);

			return names;
		}

		/// <summary>
		/// Get the subject domain names of the certificate.
		/// </summary>
		/// <remarks>
		/// <para>Gets the subject DNS names of the certificate.</para>
		/// <para>Some S/MIME certificates are domain-bound instead of being bound to a
		/// particular email address.</para>
		/// </remarks>
		/// <returns>The subject DNS names.</returns>
		/// <param name="certificate">The certificate.</param>
		/// <param name="idnEncode">If set to <see langword="true" />, international domain names will be IDN encoded.</param>
		/// <exception cref="System.ArgumentNullException">
		/// <paramref name="certificate"/> is <see langword="null"/>.
		/// </exception>
		public static string[] GetSubjectDnsNames (this X509Certificate2 certificate, bool idnEncode = false)
		{
			if (certificate == null)
				throw new ArgumentNullException (nameof (certificate));

			var domains = GetSubjectAlternativeNames (certificate, GeneralName.DnsName);

			if (idnEncode) {
				for (int i = 0; i < domains.Length; i++)
					domains[i] = MailboxAddress.IdnMapping.Encode (domains[i]);
			} else {
				for (int i = 0; i < domains.Length; i++)
					domains[i] = MailboxAddress.IdnMapping.Decode (domains[i]);
			}

			return domains;
		}

		static EncryptionAlgorithm[]? DecodeEncryptionAlgorithms (byte[] rawData)
		{
			AlgorithmIdentifier[] capabilities;
			try {
				// TODO Ideally would use SmimeCapabilities (containing SmimeCapability)
				capabilities = Asn1Sequence.GetInstance (rawData).MapElements (AlgorithmIdentifier.GetInstance);
			} catch {
				return null;
			}

			var algorithms = new List<EncryptionAlgorithm> ();

			foreach (AlgorithmIdentifier capability in capabilities) {
				if (BouncyCastleSecureMimeContext.TryGetEncryptionAlgorithm (capability, out var algorithm))
					algorithms.Add (algorithm);
			}

			return algorithms.ToArray ();
		}

		/// <summary>
		/// Get the encryption algorithms that can be used with an X.509 certificate.
		/// </summary>
		/// <remarks>
		/// <para>Scans the X.509 certificate for the S/MIME capabilities extension. If found,
		/// the supported encryption algorithms will be decoded and returned.</para>
		/// <para>If no extension can be found, the <see cref="EncryptionAlgorithm.TripleDes"/>
		/// algorithm is returned.</para>
		/// </remarks>
		/// <returns>The encryption algorithms.</returns>
		/// <param name="certificate">The X.509 certificate.</param>
		/// <exception cref="System.ArgumentNullException">
		/// <paramref name="certificate"/> is <see langword="null"/>.
		/// </exception>
		public static EncryptionAlgorithm[] GetEncryptionAlgorithms (this X509Certificate2 certificate)
		{
			if (certificate == null)
				throw new ArgumentNullException (nameof (certificate));

			foreach (var extension in certificate.Extensions) {
<<<<<<< HEAD
				if (extension.Oid?.Value == "1.2.840.113549.1.9.15") {
=======
				// PkcsObjectIdentifiers.Pkcs9AtSmimeCapabilities
				if (extension.Oid.Value == "1.2.840.113549.1.9.15") {
>>>>>>> 7d5dc56e
					var algorithms = DecodeEncryptionAlgorithms (extension.RawData);

					if (algorithms != null)
						return algorithms;

					break;
				}
			}

			return new EncryptionAlgorithm[] { EncryptionAlgorithm.TripleDes };
		}

		/// <summary>
		/// Get the PrivateKey property as a BouncyCastle AsymmetricKeyParameter.
		/// </summary>
		/// <remarks>
		/// Gets the PrivateKey property as a BouncyCastle AsymmetricKeyParameter.
		/// </remarks>
		/// <returns>The asymmetric key parameter.</returns>
		/// <param name="certificate">The X.509 certificate.</param>
		/// <exception cref="System.ArgumentNullException">
		/// <paramref name="certificate"/> is <see langword="null"/>.
		/// </exception>
		public static AsymmetricKeyParameter? GetPrivateKeyAsAsymmetricKeyParameter (this X509Certificate2 certificate)
		{
			if (certificate == null)
				throw new ArgumentNullException (nameof (certificate));

#if NET6_0_OR_GREATER
			AsymmetricAlgorithm? privateKey = null;

			if (certificate.HasPrivateKey) {
				switch (GetPublicKeyAlgorithm (certificate)) {
				case PublicKeyAlgorithm.Dsa:
					privateKey = certificate.GetDSAPrivateKey ();
					break;
				case PublicKeyAlgorithm.RsaGeneral:
					privateKey = certificate.GetRSAPrivateKey ();
					break;
				case PublicKeyAlgorithm.EllipticCurve:
					//privateKey = certificate.GetECDsaPrivateKey ();
					privateKey = certificate.GetECDiffieHellmanPrivateKey ();
					break;
				}
			}

			return privateKey?.AsAsymmetricKeyParameter ();
#else
			return certificate.PrivateKey?.AsAsymmetricKeyParameter ();
#endif
		}
	}
}<|MERGE_RESOLUTION|>--- conflicted
+++ resolved
@@ -203,12 +203,8 @@
 				throw new ArgumentNullException (nameof (certificate));
 
 			foreach (var extension in certificate.Extensions) {
-<<<<<<< HEAD
+				// PkcsObjectIdentifiers.Pkcs9AtSmimeCapabilities
 				if (extension.Oid?.Value == "1.2.840.113549.1.9.15") {
-=======
-				// PkcsObjectIdentifiers.Pkcs9AtSmimeCapabilities
-				if (extension.Oid.Value == "1.2.840.113549.1.9.15") {
->>>>>>> 7d5dc56e
 					var algorithms = DecodeEncryptionAlgorithms (extension.RawData);
 
 					if (algorithms != null)
