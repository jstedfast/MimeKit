//
// OpenPgpContext.cs
//
// Author: Jeffrey Stedfast <jestedfa@microsoft.com>
//
// Copyright (c) 2013-2020 Xamarin Inc. (www.xamarin.com)
//
// Permission is hereby granted, free of charge, to any person obtaining a copy
// of this software and associated documentation files (the "Software"), to deal
// in the Software without restriction, including without limitation the rights
// to use, copy, modify, merge, publish, distribute, sublicense, and/or sell
// copies of the Software, and to permit persons to whom the Software is
// furnished to do so, subject to the following conditions:
//
// The above copyright notice and this permission notice shall be included in
// all copies or substantial portions of the Software.
//
// THE SOFTWARE IS PROVIDED "AS IS", WITHOUT WARRANTY OF ANY KIND, EXPRESS OR
// IMPLIED, INCLUDING BUT NOT LIMITED TO THE WARRANTIES OF MERCHANTABILITY,
// FITNESS FOR A PARTICULAR PURPOSE AND NONINFRINGEMENT. IN NO EVENT SHALL THE
// AUTHORS OR COPYRIGHT HOLDERS BE LIABLE FOR ANY CLAIM, DAMAGES OR OTHER
// LIABILITY, WHETHER IN AN ACTION OF CONTRACT, TORT OR OTHERWISE, ARISING FROM,
// OUT OF OR IN CONNECTION WITH THE SOFTWARE OR THE USE OR OTHER DEALINGS IN
// THE SOFTWARE.
//

using System;
using System.IO;
using System.Linq;
using System.Threading;
using System.Diagnostics;
using System.Threading.Tasks;
using System.Collections.Generic;

using Org.BouncyCastle.Bcpg;
using Org.BouncyCastle.Math;
using Org.BouncyCastle.Crypto;
using Org.BouncyCastle.Security;
using Org.BouncyCastle.Crypto.Prng;
using Org.BouncyCastle.Bcpg.OpenPgp;
using Org.BouncyCastle.Crypto.Parameters;

using MimeKit.IO;
using MimeKit.Utils;

namespace MimeKit.Cryptography
{
	// NOTE: This class should really be called "GnuPGContext", since it's based upon the GnuPG way to handle keys.
	// However, renaming it now is impossible, since that would break every single class currently inheriting form it :/
	/// <summary>
	/// An abstract OpenPGP cryptography context which can be used for PGP/MIME that is based upon GnuPG
	/// files to store PGP keys.
	/// </summary>
	/// <remarks>
	/// Generally speaking, applications should not use a <see cref="OpenPgpContext"/>
	/// directly, but rather via higher level APIs such as <see cref="MultipartSigned"/>
	/// and <see cref="MultipartEncrypted"/>.
	/// </remarks>
	public abstract class OpenPgpContext : PgpContext
	{
		/// <summary>
		/// Initialize a new instance of the <see cref="OpenPgpContext"/> class.
		/// </summary>
		/// <remarks>
		/// Subclasses choosing to use this constructor MUST set the <see cref="PublicKeyRingPath"/>,
		/// <see cref="SecretKeyRingPath"/>, <see cref="PublicKeyRingBundle"/>, and the
		/// <see cref="SecretKeyRingBundle"/> properties themselves.
		/// </remarks>
		protected OpenPgpContext () : base() // Base constructor sets all defaults.
		{ }

		/// <summary>
		/// Initialize a new instance of the <see cref="OpenPgpContext"/> class.
		/// </summary>
		/// <remarks>
		/// Creates a new <see cref="OpenPgpContext"/> using the specified public and private keyring paths.
		/// </remarks>
		/// <param name="pubring">The public keyring file path.</param>
		/// <param name="secring">The secret keyring file path.</param>
		/// <exception cref="System.ArgumentNullException">
		/// <para><paramref name="pubring"/> is <c>null</c>.</para>
		/// <para>-or-</para>
		/// <para><paramref name="secring"/> is <c>null</c>.</para>
		/// </exception>
		/// <exception cref="System.IO.IOException">
		/// An error occurred while reading one of the keyring files.
		/// </exception>
		/// <exception cref="Org.BouncyCastle.Bcpg.OpenPgp.PgpException">
		/// An error occurred while parsing one of the keyring files.
		/// </exception>
		protected OpenPgpContext (string pubring, string secring) : this ()
		{
			if (pubring == null)
				throw new ArgumentNullException (nameof (pubring));

			if (secring == null)
				throw new ArgumentNullException (nameof (secring));

			PublicKeyRingPath = pubring;
			SecretKeyRingPath = secring;

			if (File.Exists (pubring)) {
				using (var file = File.OpenRead (pubring)) {
					PublicKeyRingBundle = new PgpPublicKeyRingBundle (file);
				}
			} else {
				PublicKeyRingBundle = new PgpPublicKeyRingBundle (new byte[0]);
			}

			if (File.Exists (secring)) {
				using (var file = File.OpenRead (secring)) {
					SecretKeyRingBundle = new PgpSecretKeyRingBundle (file);
				}
			} else {
				SecretKeyRingBundle = new PgpSecretKeyRingBundle (new byte[0]);
			}
		}

		/// <summary>
		/// Get the public keyring path.
		/// </summary>
		/// <remarks>
		/// Gets the public keyring path.
		/// </remarks>
		/// <value>The public key ring path.</value>
		protected string PublicKeyRingPath {
			get; set;
		}

		/// <summary>
		/// Get the secret keyring path.
		/// </summary>
		/// <remarks>
		/// Gets the secret keyring path.
		/// </remarks>
		/// <value>The secret key ring path.</value>
		protected string SecretKeyRingPath {
			get; set;
		}

		/// <summary>
		/// Get the public keyring bundle.
		/// </summary>
		/// <remarks>
		/// Gets the public keyring bundle.
		/// </remarks>
		/// <value>The public keyring bundle.</value>
		public PgpPublicKeyRingBundle PublicKeyRingBundle {
			get; protected set;
		}

		/// <summary>
		/// Get the secret keyring bundle.
		/// </summary>
		/// <remarks>
		/// Gets the secret keyring bundle.
		/// </remarks>
		/// <value>The secret keyring bundle.</value>
		public PgpSecretKeyRingBundle SecretKeyRingBundle {
			get; protected set;
		}

		/// <summary>
		/// Helper method to retrieve a public key, and its keyring, given a key's ID
		/// </summary>
		/// <param name="keyId"></param>
		/// <param name="doAsync"></param>
		/// <param name="cancellationToken"></param>
		/// <returns></returns>
		public override async Task<KeyRetrievalResults> GetPublicKeyRingAsync (long keyId, bool doAsync, CancellationToken cancellationToken)
		{
			foreach (PgpPublicKeyRing ring in PublicKeyRingBundle.GetKeyRings ()) {
				foreach (PgpPublicKey key in ring.GetPublicKeys ()) {
					if (key.KeyId == keyId)
						return new KeyRetrievalResults (ring, key);
				}
			}

			if (AutoKeyRetrieve && IsValidKeyServer) {
				var keyring = await RetrievePublicKeyRingAsync (keyId, doAsync, cancellationToken).ConfigureAwait (false);
				return new KeyRetrievalResults (keyring, keyring.GetPublicKey (keyId));
			}

			return new KeyRetrievalResults (null, null);
		}

		/// <summary>
		/// Enumerate all public keyrings.
		/// </summary>
		/// <remarks>
		/// Enumerates all public keyrings.
		/// </remarks>
		/// <returns>The list of available public keyrings.</returns>
		public virtual IEnumerable<PgpPublicKeyRing> EnumeratePublicKeyRings ()
		{
			foreach (PgpPublicKeyRing keyring in PublicKeyRingBundle.GetKeyRings ())
				yield return keyring;

			yield break;
		}

		/// <summary>
		/// Enumerate all public keys.
		/// </summary>
		/// <remarks>
		/// Enumerates all public keys.
		/// </remarks>
		/// <returns>The list of available public keys.</returns>
		public virtual IEnumerable<PgpPublicKey> EnumeratePublicKeys ()
		{
			foreach (var keyring in EnumeratePublicKeyRings ()) {
				foreach (PgpPublicKey key in keyring.GetPublicKeys ())
					yield return key;
			}

			yield break;
		}

		/// <summary>
		/// Enumerate the public keyrings for a particular mailbox.
		/// </summary>
		/// <remarks>
		/// Enumerates all public keyrings for the specified mailbox.
		/// </remarks>
		/// <returns>The public keys.</returns>
		/// <param name="mailbox">Mailbox.</param>
		/// <exception cref="System.ArgumentNullException">
		/// <paramref name="mailbox"/> is <c>null</c>.
		/// </exception>
		public virtual IEnumerable<PgpPublicKeyRing> EnumeratePublicKeyRings (MailboxAddress mailbox)
		{
			if (mailbox == null)
				throw new ArgumentNullException (nameof (mailbox));

			foreach (var keyring in EnumeratePublicKeyRings ()) {
				if (PgpPublicKeyMatches (keyring.GetPublicKey (), mailbox))
					yield return keyring;
			}

			yield break;
		}

		/// <summary>
		/// Enumerate the public keys for a particular mailbox.
		/// </summary>
		/// <remarks>
		/// Enumerates all public keys for the specified mailbox.
		/// </remarks>
		/// <returns>The public keys.</returns>
		/// <param name="mailbox">The mailbox address.</param>
		/// <exception cref="System.ArgumentNullException">
		/// <paramref name="mailbox"/> is <c>null</c>.
		/// </exception>
		public virtual IEnumerable<PgpPublicKey> EnumeratePublicKeys (MailboxAddress mailbox)
		{
			foreach (var keyring in EnumeratePublicKeyRings (mailbox)) {
				foreach (PgpPublicKey key in keyring.GetPublicKeys ())
					yield return key;
			}

			yield break;
		}

		/// <summary>
		/// Enumerate all secret keyrings.
		/// </summary>
		/// <remarks>
		/// Enumerates all secret keyrings.
		/// </remarks>
		/// <returns>The list of available secret keyrings.</returns>
		public virtual IEnumerable<PgpSecretKeyRing> EnumerateSecretKeyRings ()
		{
			foreach (PgpSecretKeyRing keyring in SecretKeyRingBundle.GetKeyRings ())
				yield return keyring;

			yield break;
		}

		/// <summary>
		/// Enumerate all secret keys.
		/// </summary>
		/// <remarks>
		/// Enumerates all secret keys.
		/// </remarks>
		/// <returns>The list of available secret keys.</returns>
		public virtual IEnumerable<PgpSecretKey> EnumerateSecretKeys ()
		{
			foreach (var keyring in EnumerateSecretKeyRings ()) {
				foreach (PgpSecretKey key in keyring.GetSecretKeys ())
					yield return key;
			}

			yield break;
		}

		/// <summary>
		/// Enumerate the secret keyrings for a particular mailbox.
		/// </summary>
		/// <remarks>
		/// Enumerates all secret keyrings for the specified mailbox.
		/// </remarks>
		/// <returns>The secret keys.</returns>
		/// <param name="mailbox">The mailbox address.</param>
		/// <exception cref="System.ArgumentNullException">
		/// <paramref name="mailbox"/> is <c>null</c>.
		/// </exception>
		public virtual IEnumerable<PgpSecretKeyRing> EnumerateSecretKeyRings (MailboxAddress mailbox)
		{
			if (mailbox == null)
				throw new ArgumentNullException (nameof (mailbox));

			foreach (var keyring in EnumerateSecretKeyRings ()) {
				if (PgpSecretKeyMatches (keyring.GetSecretKey (), mailbox))
					yield return keyring;
			}

			yield break;
		}

		/// <summary>
		/// Enumerate the secret keys for a particular mailbox.
		/// </summary>
		/// <remarks>
		/// Enumerates all secret keys for the specified mailbox.
		/// </remarks>
		/// <returns>The public keys.</returns>
		/// <param name="mailbox">The mailbox address.</param>
		/// <exception cref="System.ArgumentNullException">
		/// <paramref name="mailbox"/> is <c>null</c>.
		/// </exception>
		public virtual IEnumerable<PgpSecretKey> EnumerateSecretKeys (MailboxAddress mailbox)
		{
			foreach (var keyring in EnumerateSecretKeyRings (mailbox)) {
				foreach (PgpSecretKey key in keyring.GetSecretKeys ())
					yield return key;
			}

			yield break;
		}

		/// <summary>
		/// Get the public key associated with the mailbox address.
		/// </summary>
		/// <remarks>
		/// Gets a valid public key associated with the mailbox address that can be used for encryption.
		/// </remarks>
		/// <returns>The public encryption key.</returns>
		/// <param name="mailbox">The mailbox.</param>
		/// <exception cref="System.ArgumentNullException">
		/// <paramref name="mailbox"/> is <c>null</c>.
		/// </exception>
		/// <exception cref="PublicKeyNotFoundException">
		/// The public key for the specified <paramref name="mailbox"/> could not be found.
		/// </exception>
		protected virtual PgpPublicKey GetPublicKey (MailboxAddress mailbox)
		{
			foreach (var key in EnumeratePublicKeys (mailbox)) {
				if (!key.IsEncryptionKey || key.IsRevoked () || IsExpired (key))
					continue;

				return key;
			}

			throw new PublicKeyNotFoundException (mailbox, "The public key could not be found.");
		}

		/// <summary>
		/// Get the public keys for the specified mailbox addresses.
		/// </summary>
		/// <remarks>
		/// Gets a list of valid public keys for the specified mailbox addresses that can be used for encryption.
		/// </remarks>
		/// <returns>The encryption keys.</returns>
		/// <param name="mailboxes">The mailboxes.</param>
		/// <exception cref="System.ArgumentNullException">
		/// <paramref name="mailboxes"/> is <c>null</c>.
		/// </exception>
		/// <exception cref="PublicKeyNotFoundException">
		/// A public key for one or more of the <paramref name="mailboxes"/> could not be found.
		/// </exception>
		public override IList<PgpPublicKey> GetPublicKeys (IEnumerable<MailboxAddress> mailboxes)
		{
			if (mailboxes == null)
				throw new ArgumentNullException (nameof (mailboxes));

			var recipients = new List<PgpPublicKey> ();

			foreach (var mailbox in mailboxes)
				recipients.Add (GetPublicKey (mailbox));

			return recipients;
		}

		static bool PgpSecretKeyMatches (PgpSecretKey key, MailboxAddress mailbox)
		{
			if (mailbox is SecureMailboxAddress secure && !string.IsNullOrEmpty (secure.Fingerprint)) {
				if (secure.Fingerprint.Length > 16) {
					var fingerprint = HexEncode (key.PublicKey.GetFingerprint ());

					return secure.Fingerprint.Equals (fingerprint, StringComparison.OrdinalIgnoreCase);
				}

				var id = ((int) key.KeyId).ToString ("X2");

				return secure.Fingerprint.EndsWith (id, StringComparison.OrdinalIgnoreCase);
			}

			foreach (string userId in key.UserIds) {
				if (!MailboxAddress.TryParse (userId, out var email))
					continue;

				if (mailbox.Address.Equals (email.Address, StringComparison.OrdinalIgnoreCase))
					return true;
			}

			return false;
		}

		/// <summary>
		/// Get the secret key for a specified key identifier.
		/// </summary>
		/// <remarks>
		/// Gets the secret key for a specified key identifier.
		/// </remarks>
		/// <param name="keyId">The key identifier for the desired secret key.</param>
		/// <returns>The secret key.</returns>
		/// <exception cref="PrivateKeyNotFoundException">
		/// The secret key specified by the <paramref name="keyId"/> could not be found.
		/// </exception>
		public override PgpSecretKey GetSecretKey (long keyId)
		{
			foreach (var key in EnumerateSecretKeys ()) {
				if (key.KeyId == keyId)
					return key;
			}

			throw new PrivateKeyNotFoundException (keyId, "The secret key could not be found.");
		}

		/// <summary>
		/// Get the signing key associated with the mailbox address.
		/// </summary>
		/// <remarks>
		/// Gets the signing key associated with the mailbox address.
		/// </remarks>
		/// <returns>The signing key.</returns>
		/// <param name="mailbox">The mailbox.</param>
		/// <exception cref="System.ArgumentNullException">
		/// <paramref name="mailbox"/> is <c>null</c>.
		/// </exception>
		/// <exception cref="PrivateKeyNotFoundException">
		/// A private key for the specified <paramref name="mailbox"/> could not be found.
		/// </exception>
		public override PgpSecretKey GetSigningKey (MailboxAddress mailbox)
		{
			if (mailbox == null)
				throw new ArgumentNullException (nameof (mailbox));

			foreach (var keyring in EnumerateSecretKeyRings (mailbox)) {
				foreach (PgpSecretKey key in keyring.GetSecretKeys ()) {
					if (!key.IsSigningKey)
						continue;

					var pubkey = key.PublicKey;
					if (pubkey.IsRevoked () || IsExpired (pubkey))
						continue;

					return key;
				}
			}

			throw new PrivateKeyNotFoundException (mailbox, "The private key could not be found.");
		}

		/// <summary>
		/// Check whether or not a particular mailbox address can be used for signing.
		/// </summary>
		/// <remarks>
		/// Checks whether or not as particular mailbocx address can be used for signing.
		/// </remarks>
		/// <returns><c>true</c> if the mailbox address can be used for signing; otherwise, <c>false</c>.</returns>
		/// <param name="signer">The signer.</param>
		/// <exception cref="System.ArgumentNullException">
		/// <paramref name="signer"/> is <c>null</c>.
		/// </exception>
		public override bool CanSign (MailboxAddress signer)
		{
			if (signer == null)
				throw new ArgumentNullException (nameof (signer));

			foreach (var key in EnumerateSecretKeys (signer)) {
				if (!key.IsSigningKey)
					continue;

				var pubkey = key.PublicKey;
				if (pubkey.IsRevoked () || IsExpired (pubkey))
					continue;

				return true;
			}

			return false;
		}

		/// <summary>
		/// Check whether or not the cryptography context can encrypt to a particular recipient.
		/// </summary>
		/// <remarks>
		/// Checks whether or not the cryptography context can be used to encrypt to a particular recipient.
		/// </remarks>
		/// <returns><c>true</c> if the cryptography context can be used to encrypt to the designated recipient; otherwise, <c>false</c>.</returns>
		/// <param name="mailbox">The recipient's mailbox address.</param>
		/// <exception cref="System.ArgumentNullException">
		/// <paramref name="mailbox"/> is <c>null</c>.
		/// </exception>
		public override bool CanEncrypt (MailboxAddress mailbox)
		{
			if (mailbox == null)
				throw new ArgumentNullException (nameof (mailbox));

			foreach (var key in EnumeratePublicKeys (mailbox)) {
				if (!key.IsEncryptionKey || key.IsRevoked () || IsExpired (key))
					continue;

<<<<<<< HEAD
				return true;
			}

			return false;
=======

		/// <summary>
		/// Get the secret key for a specified key identifier.
		/// </summary>
		/// <remarks>
		/// Gets the secret key for a specified key identifier.
		/// </remarks>
		/// <param name="keyId">The key identifier for the desired secret key.</param>
		/// <returns>The secret key.</returns>
		/// <exception cref="PrivateKeyNotFoundException">
		/// The secret key specified by the <paramref name="keyId"/> could not be found.
		/// </exception>
		public virtual PgpSecretKey GetSecretKey (long keyId)
		{
			foreach (var key in EnumerateSecretKeys ()) {
				if (key.KeyId == keyId)
					return key;
			}

			throw new PrivateKeyNotFoundException (keyId, "The secret key could not be found.");
>>>>>>> 7090df57
		}

#if false
		/// <summary>
		/// Gets the private key.
		/// </summary>
		/// <remarks>
		/// Gets the private key.
		/// </remarks>
		/// <returns>The private key.</returns>
		/// <param name="keyId">The key identifier.</param>
		/// <exception cref="CertificateNotFoundException">
		/// The specified secret key could not be found.
		/// </exception>
		/// <exception cref="System.OperationCanceledException">
		/// The user chose to cancel the password prompt.
		/// </exception>
		/// <exception cref="System.UnauthorizedAccessException">
		/// 3 bad attempts were made to unlock the secret key.
		/// </exception>
		protected PgpPrivateKey GetPrivateKey (long keyId)
		{
			var secret = GetSecretKey (keyId);

			return GetPrivateKey (secret);
		}

		PublicKeyAlgorithmTag GetPublicKeyAlgorithmTag (PublicKeyAlgorithm algorithm)
		{
			switch (algorithm) {
			case PublicKeyAlgorithm.DiffieHellman: return PublicKeyAlgorithmTag.DiffieHellman;
			case PublicKeyAlgorithm.Dsa: return PublicKeyAlgorithmTag.Dsa;
			case PublicKeyAlgorithm.EdwardsCurveDsa: throw new NotSupportedException ("EDDSA is not currently supported.");
			case PublicKeyAlgorithm.ElGamalEncrypt: return PublicKeyAlgorithmTag.ElGamalEncrypt;
			case PublicKeyAlgorithm.ElGamalGeneral: return PublicKeyAlgorithmTag.ElGamalGeneral;
			case PublicKeyAlgorithm.EllipticCurve: return PublicKeyAlgorithmTag.ECDH;
			case PublicKeyAlgorithm.EllipticCurveDsa: return PublicKeyAlgorithmTag.ECDsa;
			case PublicKeyAlgorithm.RsaEncrypt: return PublicKeyAlgorithmTag.RsaEncrypt;
			case PublicKeyAlgorithm.RsaGeneral: return PublicKeyAlgorithmTag.RsaGeneral;
			case PublicKeyAlgorithm.RsaSign: return PublicKeyAlgorithmTag.RsaSign;
			default: throw new ArgumentOutOfRangeException (nameof (algorithm));
			}
		}
#endif

		void AddEncryptionKeyPair (PgpKeyRingGenerator keyRingGenerator, KeyGenerationParameters parameters, PublicKeyAlgorithmTag algorithm, DateTime now, long expirationTime, int[] encryptionAlgorithms, int[] digestAlgorithms)
		{
			var keyPairGenerator = GeneratorUtilities.GetKeyPairGenerator ("RSA");

			keyPairGenerator.Init (parameters);

			var keyPair = new PgpKeyPair (algorithm, keyPairGenerator.GenerateKeyPair (), now);
			var subpacketGenerator = new PgpSignatureSubpacketGenerator ();

			subpacketGenerator.SetKeyFlags (false, PgpKeyFlags.CanEncryptCommunications | PgpKeyFlags.CanEncryptStorage);
			subpacketGenerator.SetPreferredSymmetricAlgorithms (false, encryptionAlgorithms);
			subpacketGenerator.SetPreferredHashAlgorithms (false, digestAlgorithms);

			if (expirationTime > 0) {
				subpacketGenerator.SetKeyExpirationTime (false, expirationTime);
				subpacketGenerator.SetSignatureExpirationTime (false, expirationTime);
			}

			keyRingGenerator.AddSubKey (keyPair, subpacketGenerator.Generate (), null);
		}

		PgpKeyRingGenerator CreateKeyRingGenerator (MailboxAddress mailbox, EncryptionAlgorithm algorithm, long expirationTime, string password, DateTime now, SecureRandom random)
		{
			var enabledEncryptionAlgorithms = EnabledEncryptionAlgorithms;
			var enabledDigestAlgorithms = EnabledDigestAlgorithms;
			var encryptionAlgorithms = new int[enabledEncryptionAlgorithms.Length];
			var digestAlgorithms = new int[enabledDigestAlgorithms.Length];

			for (int i = 0; i < enabledEncryptionAlgorithms.Length; i++)
				encryptionAlgorithms[i] = (int) enabledEncryptionAlgorithms[i];
			for (int i = 0; i < enabledDigestAlgorithms.Length; i++)
				digestAlgorithms[i] = (int) enabledDigestAlgorithms[i];

			var parameters = new RsaKeyGenerationParameters (BigInteger.ValueOf (0x10001), random, 2048, 12);
			var signingAlgorithm = PublicKeyAlgorithmTag.RsaSign;

			var keyPairGenerator = GeneratorUtilities.GetKeyPairGenerator ("RSA");

			keyPairGenerator.Init (parameters);

			var signingKeyPair = new PgpKeyPair (signingAlgorithm, keyPairGenerator.GenerateKeyPair (), now);

			var subpacketGenerator = new PgpSignatureSubpacketGenerator ();
			subpacketGenerator.SetKeyFlags (false, PgpKeyFlags.CanSign | PgpKeyFlags.CanCertify);
			subpacketGenerator.SetPreferredSymmetricAlgorithms (false, encryptionAlgorithms);
			subpacketGenerator.SetPreferredHashAlgorithms (false, digestAlgorithms);

			if (expirationTime > 0) {
				subpacketGenerator.SetKeyExpirationTime (false, expirationTime);
				subpacketGenerator.SetSignatureExpirationTime (false, expirationTime);
			}

			subpacketGenerator.SetFeature (false, Org.BouncyCastle.Bcpg.Sig.Features.FEATURE_MODIFICATION_DETECTION);

			var keyRingGenerator = new PgpKeyRingGenerator (
				PgpSignature.PositiveCertification,
				signingKeyPair,
				mailbox.ToString (false),
				GetSymmetricKeyAlgorithm (algorithm),
				CharsetUtils.UTF8.GetBytes (password),
				true,
				subpacketGenerator.Generate (),
				null,
				random);

			// Add the (optional) encryption subkey.
			AddEncryptionKeyPair (keyRingGenerator, parameters, PublicKeyAlgorithmTag.RsaGeneral, now, expirationTime, encryptionAlgorithms, digestAlgorithms);

			return keyRingGenerator;
		}

		/// <summary>
		/// Generate a new key pair.
		/// </summary>
		/// <remarks>
		/// Generates a new RSA key pair.
		/// </remarks>
		/// <param name="mailbox">The mailbox to generate the key pair for.</param>
		/// <param name="password">The password to be set on the secret key.</param>
		/// <param name="expirationDate">The expiration date for the generated key pair.</param>
		/// <param name="algorithm">The symmetric key algorithm to use.</param>
		/// <param name="random">The source of randomness to use when generating the key pair.</param>
		/// <exception cref="System.ArgumentNullException">
		/// <para><paramref name="mailbox"/> is <c>null</c>.</para>
		/// <para>-or-</para>
		/// <para><paramref name="password"/> is <c>null</c>.</para>
		/// </exception>
		/// <exception cref="System.ArgumentException">
		/// <paramref name="expirationDate"/> is not a date in the future.
		/// </exception>
		public void GenerateKeyPair (MailboxAddress mailbox, string password, DateTime? expirationDate = null, EncryptionAlgorithm algorithm = EncryptionAlgorithm.Aes256, SecureRandom random = null)
		{
			var now = DateTime.UtcNow;
			long expirationTime = 0;

			if (mailbox == null)
				throw new ArgumentNullException (nameof (mailbox));

			if (password == null)
				throw new ArgumentNullException (nameof (password));

			if (expirationDate.HasValue) {
				var utc = expirationDate.Value.ToUniversalTime ();

				if (utc <= now)
					throw new ArgumentException ("expirationDate needs to be greater than DateTime.Now", nameof (expirationDate));

				if ((expirationTime = Convert.ToInt64 (utc.Subtract (now).TotalSeconds)) <= 0)
					throw new ArgumentException ("expirationDate needs to be greater than DateTime.Now", nameof (expirationDate));
			}

			if (random == null) {
#if !NETSTANDARD1_3 && !NETSTANDARD1_6
				random = new SecureRandom (new CryptoApiRandomGenerator ());
#else
				random = new SecureRandom ();
#endif
			}

			var generator = CreateKeyRingGenerator (mailbox, algorithm, expirationTime, password, now, random);

			Import (generator.GenerateSecretKeyRing ());
			Import (generator.GeneratePublicKeyRing ());
		}

		/// <summary>
		/// Sign a public key.
		/// </summary>
		/// <remarks>
		/// <para>Signs a public key using the specified secret key.</para>
		/// <para>Most OpenPGP implementations use <see cref="OpenPgpKeyCertification.GenericCertification"/>
		/// to make their "key signatures". Some implementations are known to use the other
		/// certification types, but few differentiate between them.</para>
		/// </remarks>
		/// <param name="secretKey">The secret key to use for signing.</param>
		/// <param name="publicKey">The public key to sign.</param>
		/// <param name="digestAlgo">The digest algorithm.</param>
		/// <param name="certification">The certification to give the signed key.</param>
		/// <exception cref="System.ArgumentNullException">
		/// <para><paramref name="secretKey"/> is <c>null</c>.</para>
		/// <para>-or-</para>
		/// <para><paramref name="publicKey"/> is <c>null</c>.</para>
		/// </exception>
		public void SignKey (PgpSecretKey secretKey, PgpPublicKey publicKey, DigestAlgorithm digestAlgo = DigestAlgorithm.Sha1, OpenPgpKeyCertification certification = OpenPgpKeyCertification.GenericCertification)
		{
			if (secretKey == null)
				throw new ArgumentNullException (nameof (secretKey));

			if (publicKey == null)
				throw new ArgumentNullException (nameof (publicKey));

			var privateKey = GetPrivateKey (secretKey);
			var signatureGenerator = new PgpSignatureGenerator (secretKey.PublicKey.Algorithm, GetHashAlgorithm (digestAlgo));

			signatureGenerator.InitSign ((int) certification, privateKey);
			signatureGenerator.GenerateOnePassVersion (false);

			var subpacketGenerator = new PgpSignatureSubpacketGenerator ();
			var subpacketVector = subpacketGenerator.Generate ();

			signatureGenerator.SetHashedSubpackets (subpacketVector);

			var signedKey = PgpPublicKey.AddCertification (publicKey, signatureGenerator.Generate ());
			PgpPublicKeyRing keyring = null;

			foreach (var ring in EnumeratePublicKeyRings ()) {
				foreach (PgpPublicKey key in ring.GetPublicKeys ()) {
					if (key.KeyId == publicKey.KeyId) {
						PublicKeyRingBundle = PgpPublicKeyRingBundle.RemovePublicKeyRing (PublicKeyRingBundle, ring);
						keyring = PgpPublicKeyRing.InsertPublicKey (ring, signedKey);
						break;
					}
				}
			}

			if (keyring == null)
				keyring = new PgpPublicKeyRing (signedKey.GetEncoded ());

			Import (keyring);
		}

		/// <summary>
		/// Saves the public key-ring bundle.
		/// </summary>
		/// <remarks>
		/// <para>Atomically saves the public key-ring bundle to the path specified by <see cref="PublicKeyRingPath"/>.</para>
		/// <para>Called by <see cref="Import(Stream)"/> if any public keys were successfully imported.</para>
		/// </remarks>
		/// <exception cref="System.IO.IOException">
		/// An error occured while saving the public key-ring bundle.
		/// </exception>
		protected void SavePublicKeyRingBundle ()
		{
			var filename = Path.GetFileName (PublicKeyRingPath) + "~";
			var dirname = Path.GetDirectoryName (PublicKeyRingPath);
			var tmp = Path.Combine (dirname, "." + filename);
			var bak = Path.Combine (dirname, filename);

			Directory.CreateDirectory (dirname);

			using (var file = File.Open (tmp, FileMode.Create, FileAccess.Write)) {
				PublicKeyRingBundle.Encode (file);
				file.Flush ();
			}

			if (File.Exists (PublicKeyRingPath)) {
#if !NETSTANDARD1_3 && !NETSTANDARD1_6
				File.Replace (tmp, PublicKeyRingPath, bak);
#else
				if (File.Exists (bak))
					File.Delete (bak);
				File.Move (PublicKeyRingPath, bak);
				File.Move (tmp, PublicKeyRingPath);
#endif
			} else {
				File.Move (tmp, PublicKeyRingPath);
			}
		}

		/// <summary>
		/// Saves the secret key-ring bundle.
		/// </summary>
		/// <remarks>
		/// <para>Atomically saves the secret key-ring bundle to the path specified by <see cref="SecretKeyRingPath"/>.</para>
		/// <para>Called by <see cref="Import(PgpSecretKeyRing)"/> if any secret keys were successfully imported.</para>
		/// </remarks>
		/// <exception cref="System.IO.IOException">
		/// An error occured while saving the secret key-ring bundle.
		/// </exception>
		protected void SaveSecretKeyRingBundle ()
		{
			var filename = Path.GetFileName (SecretKeyRingPath) + "~";
			var dirname = Path.GetDirectoryName (SecretKeyRingPath);
			var tmp = Path.Combine (dirname, "." + filename);
			var bak = Path.Combine (dirname, filename);

			Directory.CreateDirectory (dirname);

			using (var file = File.Open (tmp, FileMode.Create, FileAccess.Write)) {
				SecretKeyRingBundle.Encode (file);
				file.Flush ();
			}

			if (File.Exists (SecretKeyRingPath)) {
#if !NETSTANDARD1_3 && !NETSTANDARD1_6
				File.Replace (tmp, SecretKeyRingPath, bak);
#else
				if (File.Exists (bak))
					File.Delete (bak);
				File.Move (SecretKeyRingPath, bak);
				File.Move (tmp, SecretKeyRingPath);
#endif
			} else {
				File.Move (tmp, SecretKeyRingPath);
			}
		}

		/// <summary>
		/// Imports a public pgp keyring.
		/// </summary>
		/// <remarks>
		/// Imports a public pgp keyring.
		/// </remarks>
		/// <param name="keyring">The pgp keyring.</param>
		/// <exception cref="System.ArgumentNullException">
		/// <paramref name="keyring"/> is <c>null</c>.
		/// </exception>
		public virtual void Import (PgpPublicKeyRing keyring)
		{
			if (keyring == null)
				throw new ArgumentNullException (nameof (keyring));

			PublicKeyRingBundle = PgpPublicKeyRingBundle.AddPublicKeyRing (PublicKeyRingBundle, keyring);
			SavePublicKeyRingBundle ();
		}

		/// <summary>
		/// Imports a public pgp keyring bundle.
		/// </summary>
		/// <remarks>
		/// Imports a public pgp keyring bundle.
		/// </remarks>
		/// <param name="bundle">The pgp keyring bundle.</param>
		/// <exception cref="System.ArgumentNullException">
		/// <paramref name="bundle"/> is <c>null</c>.
		/// </exception>
		public override void Import (PgpPublicKeyRingBundle bundle)
		{
			if (bundle == null)
				throw new ArgumentNullException (nameof (bundle));

			int publicKeysAdded = 0;

			foreach (PgpPublicKeyRing pubring in bundle.GetKeyRings ()) {
				PublicKeyRingBundle = PgpPublicKeyRingBundle.AddPublicKeyRing (PublicKeyRingBundle, pubring);
				publicKeysAdded++;
			}

			if (publicKeysAdded > 0)
				SavePublicKeyRingBundle ();
		}

		/// <summary>
		/// Imports public pgp keys from the specified stream.
		/// </summary>
		/// <remarks>
		/// Imports public pgp keys from the specified stream.
		/// </remarks>
		/// <param name="stream">The raw key data.</param>
		/// <exception cref="System.ArgumentNullException">
		/// <paramref name="stream"/> is <c>null</c>.
		/// </exception>
		/// <exception cref="System.IO.IOException">
		/// <para>An error occurred while parsing the raw key-ring data</para>
		/// <para>-or-</para>
		/// <para>An error occured while saving the public key-ring bundle.</para>
		/// </exception>
		public override void Import (Stream stream)
		{
			if (stream == null)
				throw new ArgumentNullException (nameof (stream));

			using (var armored = new ArmoredInputStream (stream))
				Import (new PgpPublicKeyRingBundle (armored));
		}

		/// <summary>
		/// Imports a secret pgp keyring.
		/// </summary>
		/// <remarks>
		/// Imports a secret pgp keyring.
		/// </remarks>
		/// <param name="keyring">The pgp keyring.</param>
		/// <exception cref="System.ArgumentNullException">
		/// <paramref name="keyring"/> is <c>null</c>.
		/// </exception>
		public virtual void Import (PgpSecretKeyRing keyring)
		{
			if (keyring == null)
				throw new ArgumentNullException (nameof (keyring));

			SecretKeyRingBundle = PgpSecretKeyRingBundle.AddSecretKeyRing (SecretKeyRingBundle, keyring);
			SaveSecretKeyRingBundle ();
		}

		/// <summary>
		/// Imports a secret pgp keyring bundle.
		/// </summary>
		/// <remarks>
		/// Imports a secret pgp keyring bundle.
		/// </remarks>
		/// <param name="bundle">The pgp keyring bundle.</param>
		/// <exception cref="System.ArgumentNullException">
		/// <paramref name="bundle"/> is <c>null</c>.
		/// </exception>
		public virtual void Import (PgpSecretKeyRingBundle bundle)
		{
			if (bundle == null)
				throw new ArgumentNullException (nameof (bundle));

			int secretKeysAdded = 0;

			foreach (PgpSecretKeyRing secring in bundle.GetKeyRings ()) {
				SecretKeyRingBundle = PgpSecretKeyRingBundle.AddSecretKeyRing (SecretKeyRingBundle, secring);
				secretKeysAdded++;
			}

			if (secretKeysAdded > 0)
				SaveSecretKeyRingBundle ();
		}

		/// <summary>
		/// Exports the public keys for the specified mailboxes.
		/// </summary>
		/// <remarks>
		/// Exports the public keys for the specified mailboxes.
		/// </remarks>
		/// <returns>A new <see cref="MimePart"/> instance containing the exported public keys.</returns>
		/// <param name="mailboxes">The mailboxes associated with the public keys to export.</param>
		/// <exception cref="System.ArgumentNullException">
		/// <paramref name="mailboxes"/> is <c>null</c>.
		/// </exception>
		/// <exception cref="System.ArgumentException">
		/// <paramref name="mailboxes"/> was empty.
		/// </exception>
		public override MimePart Export (IEnumerable<MailboxAddress> mailboxes)
		{
			if (mailboxes == null)
				throw new ArgumentNullException (nameof (mailboxes));

			var keyrings = new List<PgpPublicKeyRing> ();
			foreach (var mailbox in mailboxes)
				keyrings.AddRange (EnumeratePublicKeyRings (mailbox));

			var bundle = new PgpPublicKeyRingBundle (keyrings);

			return Export (bundle);
		}

		/// <summary>
		/// Exports the specified public keys.
		/// </summary>
		/// <remarks>
		/// Exports the specified public keys.
		/// </remarks>
		/// <returns>A new <see cref="MimePart"/> instance containing the exported public keys.</returns>
		/// <param name="keys">The public keys to export.</param>
		/// <exception cref="System.ArgumentNullException">
		/// <paramref name="keys"/> is <c>null</c>.
		/// </exception>
		public MimePart Export (IEnumerable<PgpPublicKey> keys)
		{
			if (keys == null)
				throw new ArgumentNullException (nameof (keys));

			var keyrings = keys.Select (key => new PgpPublicKeyRing (key.GetEncoded ()));
			var bundle = new PgpPublicKeyRingBundle (keyrings);

			return Export (bundle);
		}

		/// <summary>
		/// Export the specified public keys.
		/// </summary>
		/// <remarks>
		/// Exports the specified public keys.
		/// </remarks>
		/// <returns>A new <see cref="MimePart"/> instance containing the exported public keys.</returns>
		/// <param name="keys">The public keys to export.</param>
		/// <exception cref="System.ArgumentNullException">
		/// <paramref name="keys"/> is <c>null</c>.
		/// </exception>
		public MimePart Export (PgpPublicKeyRingBundle keys)
		{
			if (keys == null)
				throw new ArgumentNullException (nameof (keys));

			var content = new MemoryBlockStream ();

			Export (keys, content, true);

			content.Position = 0;

			return new MimePart ("application", "pgp-keys") {
				ContentDisposition = new ContentDisposition (ContentDisposition.Attachment),
				Content = new MimeContent (content)
			};
		}

		/// <summary>
		/// Export the public keyrings for the specified mailboxes.
		/// </summary>
		/// <remarks>
		/// Exports the public keyrings for the specified mailboxes.
		/// </remarks>
		/// <param name="mailboxes">The mailboxes.</param>
		/// <param name="stream">The output stream.</param>
		/// <param name="armor"><c>true</c> if the output should be armored; otherwise, <c>false</c>.</param>
		/// <exception cref="System.ArgumentNullException">
		/// <para><paramref name="mailboxes"/> is <c>null</c>.</para>
		/// <para>-or-</para>
		/// <para><paramref name="stream"/> is <c>null</c>.</para>
		/// </exception>
		/// <exception cref="System.IO.IOException">
		/// An I/O error occurred.
		/// </exception>
		public void Export (IEnumerable<MailboxAddress> mailboxes, Stream stream, bool armor)
		{
			if (mailboxes == null)
				throw new ArgumentNullException (nameof (mailboxes));

			if (stream == null)
				throw new ArgumentNullException (nameof (stream));

			var keyrings = new List<PgpPublicKeyRing> ();
			foreach (var mailbox in mailboxes)
				keyrings.AddRange (EnumeratePublicKeyRings (mailbox));

			var bundle = new PgpPublicKeyRingBundle (keyrings);

			Export (bundle, stream, armor);
		}

		/// <summary>
		/// Export the specified public keys.
		/// </summary>
		/// <remarks>
		/// Exports the specified public keys.
		/// </remarks>
		/// <returns>A new <see cref="MimePart"/> instance containing the exported public keys.</returns>
		/// <param name="keys">The public keys to export.</param>
		/// <param name="stream">The output stream.</param>
		/// <param name="armor"><c>true</c> if the output should be armored; otherwise, <c>false</c>.</param>
		/// <exception cref="System.ArgumentNullException">
		/// <para><paramref name="keys"/> is <c>null</c>.</para>
		/// <para>-or-</para>
		/// <para><paramref name="stream"/> is <c>null</c>.</para>
		/// </exception>
		/// <exception cref="System.IO.IOException">
		/// An I/O error occurred.
		/// </exception>
		public void Export (IEnumerable<PgpPublicKey> keys, Stream stream, bool armor)
		{
			if (keys == null)
				throw new ArgumentNullException (nameof (keys));

			if (stream == null)
				throw new ArgumentNullException (nameof (stream));

			var keyrings = keys.Select (key => new PgpPublicKeyRing (key.GetEncoded ()));
			var bundle = new PgpPublicKeyRingBundle (keyrings);

			Export (bundle, stream, armor);
		}

		/// <summary>
		/// Export the public keyring bundle.
		/// </summary>
		/// <remarks>
		/// Exports the public keyring bundle.
		/// </remarks>
		/// <param name="keys">The public keyring bundle to export.</param>
		/// <param name="stream">The output stream.</param>
		/// <param name="armor"><c>true</c> if the output should be armored; otherwise, <c>false</c>.</param>
		/// <exception cref="System.ArgumentNullException">
		/// <para><paramref name="keys"/> is <c>null</c>.</para>
		/// <para>-or-</para>
		/// <para><paramref name="stream"/> is <c>null</c>.</para>
		/// </exception>
		/// <exception cref="System.IO.IOException">
		/// An I/O error occurred.
		/// </exception>
		public void Export (PgpPublicKeyRingBundle keys, Stream stream, bool armor)
		{
			if (keys == null)
				throw new ArgumentNullException (nameof (keys));

			if (stream == null)
				throw new ArgumentNullException (nameof (stream));

			if (armor) {
				using (var armored = new ArmoredOutputStream (stream)) {
					armored.SetHeader ("Version", null);

					keys.Encode (armored);
					armored.Flush ();
				}
			} else {
				keys.Encode (stream);
			}
		}

		/// <summary>
		/// Delete a public pgp keyring.
		/// </summary>
		/// <remarks>
		/// Deletes a public pgp keyring.
		/// </remarks>
		/// <param name="keyring">The pgp keyring.</param>
		/// <exception cref="System.ArgumentNullException">
		/// <paramref name="keyring"/> is <c>null</c>.
		/// </exception>
		public virtual void Delete (PgpPublicKeyRing keyring)
		{
			if (keyring == null)
				throw new ArgumentNullException (nameof (keyring));

			PublicKeyRingBundle = PgpPublicKeyRingBundle.RemovePublicKeyRing (PublicKeyRingBundle, keyring);
			SavePublicKeyRingBundle ();
		}

		/// <summary>
		/// Delete a secret pgp keyring.
		/// </summary>
		/// <remarks>
		/// Deletes a secret pgp keyring.
		/// </remarks>
		/// <param name="keyring">The pgp keyring.</param>
		/// <exception cref="System.ArgumentNullException">
		/// <paramref name="keyring"/> is <c>null</c>.
		/// </exception>
		public virtual void Delete (PgpSecretKeyRing keyring)
		{
			if (keyring == null)
				throw new ArgumentNullException (nameof (keyring));

			SecretKeyRingBundle = PgpSecretKeyRingBundle.RemoveSecretKeyRing (SecretKeyRingBundle, keyring);
			SaveSecretKeyRingBundle ();
		}
	}
}<|MERGE_RESOLUTION|>--- conflicted
+++ resolved
@@ -522,12 +522,11 @@
 				if (!key.IsEncryptionKey || key.IsRevoked () || IsExpired (key))
 					continue;
 
-<<<<<<< HEAD
 				return true;
 			}
 
 			return false;
-=======
+    }
 
 		/// <summary>
 		/// Get the secret key for a specified key identifier.
@@ -548,7 +547,6 @@
 			}
 
 			throw new PrivateKeyNotFoundException (keyId, "The secret key could not be found.");
->>>>>>> 7090df57
 		}
 
 #if false
