--- conflicted
+++ resolved
@@ -456,14 +456,7 @@
 		/// otherwise, <see langword="false" />.</returns>
 		/// <param name="text">The text to parse.</param>
 		/// <param name="route">The parsed DomainList.</param>
-<<<<<<< HEAD
-		/// <exception cref="System.ArgumentNullException">
-		/// <paramref name="text"/> is <see langword="null"/>.
-		/// </exception>
-		public static bool TryParse (string text, [NotNullWhen (true)] out DomainList? route)
-=======
-		public static bool TryParse (string text, out DomainList route)
->>>>>>> 08a1208c
+		public static bool TryParse (string? text, [NotNullWhen(true)] out DomainList? route)
 		{
 			if (text is null) {
 				route = null;
