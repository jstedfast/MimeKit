--- conflicted
+++ resolved
@@ -24,12 +24,10 @@
 // THE SOFTWARE.
 //
 
-<<<<<<< HEAD
 #nullable enable
-=======
+
 using System;
 using System.Text;
->>>>>>> 7d5dc56e
 
 namespace MimeKit {
 	/// <summary>
