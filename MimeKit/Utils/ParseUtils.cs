--- conflicted
+++ resolved
@@ -32,144 +32,6 @@
 namespace MimeKit.Utils {
 	static class ParseUtils
 	{
-<<<<<<< HEAD
-		public static bool TryValidateArguments ([NotNullWhen (true)] ParserOptions? options, [NotNullWhen (true)] byte[]? buffer, int startIndex, int length)
-		{
-			if (options is null)
-				return false;
-
-			if (buffer is null)
-				return false;
-
-			if (startIndex < 0 || startIndex > buffer.Length)
-				return false;
-
-			if (length < 0 || length > (buffer.Length - startIndex))
-				return false;
-
-			return true;
-		}
-
-		public static bool TryValidateArguments ([NotNullWhen (true)] ParserOptions? options, [NotNullWhen (true)] byte[]? buffer, int startIndex)
-		{
-			if (options is null)
-				return false;
-
-			if (buffer is null)
-				return false;
-
-			if (startIndex < 0 || startIndex > buffer.Length)
-				return false;
-
-			return true;
-		}
-
-		public static bool TryValidateArguments ([NotNullWhen (true)] ParserOptions? options, [NotNullWhen (true)] byte[]? buffer)
-		{
-			if (options is null)
-				return false;
-
-			if (buffer is null)
-				return false;
-
-			return true;
-		}
-
-		public static bool TryValidateArguments ([NotNullWhen (true)] ParserOptions? options, [NotNullWhen (true)] string? text)
-		{
-			if (options is null)
-				return false;
-
-			if (text is null)
-				return false;
-
-			return true;
-		}
-
-		public static bool TryValidateArguments ([NotNullWhen (true)] byte[]? buffer, int startIndex, int length)
-		{
-			if (buffer is null)
-				return false;
-
-			if (startIndex < 0 || startIndex > buffer.Length)
-				return false;
-
-			if (length < 0 || length > (buffer.Length - startIndex))
-				return false;
-
-			return true;
-		}
-
-		public static bool TryValidateArguments ([NotNullWhen (true)] byte[]? buffer, int startIndex)
-		{
-			if (buffer is null)
-				return false;
-
-			if (startIndex < 0 || startIndex > buffer.Length)
-				return false;
-
-			return true;
-		}
-
-		public static void ValidateArguments ([NotNullWhen (true)] ParserOptions? options, [NotNullWhen (true)] byte[]? buffer, int startIndex, int length)
-		{
-			if (options is null)
-				throw new ArgumentNullException (nameof (options));
-
-			if (buffer is null)
-				throw new ArgumentNullException (nameof (buffer));
-
-			if (startIndex < 0 || startIndex > buffer.Length)
-				throw new ArgumentOutOfRangeException (nameof (startIndex));
-
-			if (length < 0 || length > (buffer.Length - startIndex))
-				throw new ArgumentOutOfRangeException (nameof (length));
-		}
-
-		public static void ValidateArguments (ParserOptions options, byte[] buffer, int startIndex)
-		{
-			if (options is null)
-				throw new ArgumentNullException (nameof (options));
-
-			if (buffer is null)
-				throw new ArgumentNullException (nameof (buffer));
-
-			if (startIndex < 0 || startIndex > buffer.Length)
-				throw new ArgumentOutOfRangeException (nameof (startIndex));
-		}
-
-		public static void ValidateArguments (ParserOptions options, byte[] buffer)
-		{
-			if (options is null)
-				throw new ArgumentNullException (nameof (options));
-
-			if (buffer is null)
-				throw new ArgumentNullException (nameof (buffer));
-		}
-
-		public static void ValidateArguments (ParserOptions options, string text)
-		{
-			if (options is null)
-				throw new ArgumentNullException (nameof (options));
-
-			if (text is null)
-				throw new ArgumentNullException (nameof (text));
-		}
-
-		public static void ValidateArguments (byte[] buffer, int startIndex, int length)
-		{
-			if (buffer is null)
-				throw new ArgumentNullException (nameof (buffer));
-
-			if (startIndex < 0 || startIndex > buffer.Length)
-				throw new ArgumentOutOfRangeException (nameof (startIndex));
-
-			if (length < 0 || length > (buffer.Length - startIndex))
-				throw new ArgumentOutOfRangeException (nameof (length));
-		}
-
-=======
->>>>>>> 7d5dc56e
 		public static bool TryParseInt32 (byte[] text, ref int index, int endIndex, out int value)
 		{
 			int startIndex = index;
