--- conflicted
+++ resolved
@@ -284,18 +284,7 @@
 		/// <param name="startIndex">The index into the buffer to start parsing.</param>
 		/// <param name="length">The length of the buffer to parse.</param>
 		/// <param name="version">The parsed version.</param>
-<<<<<<< HEAD
-		/// <exception cref="System.ArgumentNullException">
-		/// <paramref name="buffer"/> is <see langword="null"/>.
-		/// </exception>
-		/// <exception cref="System.ArgumentOutOfRangeException">
-		/// <paramref name="startIndex"/> and <paramref name="length"/> do not specify
-		/// a valid range in the byte array.
-		/// </exception>
-		public static bool TryParse (byte[] buffer, int startIndex, int length, [NotNullWhen (true)] out Version? version)
-=======
-		public static bool TryParse (byte[] buffer, int startIndex, int length, out Version version)
->>>>>>> 08a1208c
+		public static bool TryParse (byte[]? buffer, int startIndex, int length, [NotNullWhen(true)] out Version? version)
 		{
 			if (!ParseUtils.TryValidateArguments (buffer, startIndex, length)) {
 				version = null;
@@ -346,14 +335,7 @@
 		/// <returns><see langword="true" /> if the version was successfully parsed; otherwise, <see langword="false" />.</returns>
 		/// <param name="text">The text to parse.</param>
 		/// <param name="version">The parsed version.</param>
-<<<<<<< HEAD
-		/// <exception cref="System.ArgumentNullException">
-		/// <paramref name="text"/> is <see langword="null"/>.
-		/// </exception>
-		public static bool TryParse (string text, [NotNullWhen (true)] out Version? version)
-=======
-		public static bool TryParse (string text, out Version version)
->>>>>>> 08a1208c
+		public static bool TryParse (string? text, [NotNullWhen(true)] out Version? version)
 		{
 			if (text is null) {
 				version = null;
@@ -379,7 +361,7 @@
 		/// <returns><see langword="true" /> if the encoding was successfully parsed; otherwise, <see langword="false" />.</returns>
 		/// <param name="text">The text to parse.</param>
 		/// <param name="encoding">The parsed encoding.</param>
-		public static bool TryParse (string text, out ContentEncoding encoding)
+		public static bool TryParse (string? text, out ContentEncoding encoding)
 		{
 			if (text is null) {
 				encoding = ContentEncoding.Default;
